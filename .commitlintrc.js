module.exports = {
	rules: {
		'body-leading-blank': [1, 'always'],
<<<<<<< HEAD
		'footer-leading-blank': [0, 'always'],
		'header-max-length': [2, 'always', 72],
		'scope-case': [0, 'always', 'lower-case'],
=======
		'footer-leading-blank': [1, 'always'],
		'header-max-length': [2, 'always', 100],
		'scope-case': [2, 'always', 'lower-case'],
>>>>>>> 13a31d46
		'subject-case': [
			2,
			'never',
			['sentence-case', 'start-case', 'pascal-case', 'upper-case']
		],
		'subject-empty': [2, 'never'],
		'subject-full-stop': [2, 'never', '.'],
		'type-case': [0, 'always', 'lower-case'],
		'type-empty': [2, 'never'],
		'type-enum': [
			2,
			'always',
			[
				'feat',
				'fix',
				'docs',
				'style',
				'refactor',
				'perf',
				'test',
				'chore',
				'revert',
				'WIP'
			]
		]
	}
};<|MERGE_RESOLUTION|>--- conflicted
+++ resolved
@@ -1,15 +1,10 @@
 module.exports = {
 	rules: {
 		'body-leading-blank': [1, 'always'],
-<<<<<<< HEAD
 		'footer-leading-blank': [0, 'always'],
-		'header-max-length': [2, 'always', 72],
-		'scope-case': [0, 'always', 'lower-case'],
-=======
-		'footer-leading-blank': [1, 'always'],
 		'header-max-length': [2, 'always', 100],
 		'scope-case': [2, 'always', 'lower-case'],
->>>>>>> 13a31d46
+
 		'subject-case': [
 			2,
 			'never',
