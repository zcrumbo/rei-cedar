--- conflicted
+++ resolved
@@ -16,13 +16,9 @@
 
 `npm install`
 
-<<<<<<< HEAD
 `npm i -g lerna`
 
 Install Lerna globally. Lerna helps manage projects with multiple packages.
-=======
-`npm run start` (build the monorepo)
->>>>>>> dad0ed4f
 
 ### Run
 
