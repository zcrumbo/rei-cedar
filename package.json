{
  "name": "rei-cedar",
  "longName": "REI Cedar Style Framework",
  "version": "1.2.10",
  "description": "REI's mobile-first, responsive UI framework",
  "author": "REI Software Engineering",
  "homepage": "https://rei.github.io/rei-cedar/",
  "scripts": {
    "build": "gulp",
    "build-docs": "gulp docs",
    "accessibility:audit-templates": "gulp accessibility:audit-templates",
    "accessibility:audit-docs": "gulp accessibility:audit-docs",
    "accessibility:audit-pa11y": "gulp accessibility:audit-pa11y",
    "test-ui": "casperjs test test/test-ui/main.js",
    "ucss": "ucss"
  },
  "urls": {
    "repo": "https://github.com/rei/rei-cedar"
  },
  "less": "less/bootstrap.less",
  "repository": {
    "type": "git",
    "url": "git@github.com:rei/rei-cedar.git"
  },
  "license": "MIT",
  "dependencies": {
    "bootstrap": "^3.3.6",
<<<<<<< HEAD
    "jquery2": "2.0.3",
    "normalize.css": "^3.0.3",
    "riot": "^2.5.0"
=======
    "jquery": "2.2.4",
    "normalize.css": "^3.0.3"
>>>>>>> 27a96b22
  },
  "devDependencies": {
    "autoprefixer": "^6.3.6",
    "backstopjs": "^1.2.1",
    "browser-sync": "^2.13.0",
    "browserify": "^13.0.0",
    "del": "^2.0.2",
    "event-stream": "^3.3.2",
    "glob": "^7.0.0",
    "gulp": "^3.9.1",
    "gulp-a11y": "^0.1.1",
    "gulp-csscomb": "^3.0.6",
    "gulp-csslint": "^0.3.0",
    "gulp-csslint-less-reporter": "^0.1.0",
    "gulp-cssmin": "^0.1.7",
    "gulp-cssnano": "^2.1.1",
    "gulp-inject": "^4.0.0",
    "gulp-less": "^3.0.5",
    "gulp-pa11y": "0.0.4",
    "gulp-postcss": "^6.1.0",
    "gulp-qunit": "^1.3.1",
    "gulp-rename": "^1.2.0",
    "gulp-sourcemaps": "^1.6.0",
    "gulp-streamify": "^1.0.2",
    "gulp-uglify": "^1.5.2",
    "memory-cache": "^0.1.4",
    "node-bourbon": "^4.2.8",
    "node-qunit-phantomjs": "^1.3.1",
    "pa11y": "^3.5.1",
    "phantomjs-prebuilt": "^2.1.7",
    "require-globify": "^1.4.0",
    "riot-compiler": "^2.5.2",
    "riotify": "^1.0.1",
    "run-sequence": "^1.1.5",
    "vinyl-source-stream": "^1.1.0",
    "ucss": "^0.4.8",
    "create-file": "^1.0.1",
    "delete": "^0.3.2",
    "open": "0.0.5"
  },
  "engines": {
    "node": ">=4.0"
  },
  "files": [
    "src",
    "gulpfile.js",
    "LICENSE"
  ],
  "a11y": {
    "viewportSize": "800x600",
    "delay": 0,
    "verbose": true
  },
  "pa11y": {
    "url": "https://rei.github.io/rei-cedar/",
    "standard": "WCAG2AA"
  }
}<|MERGE_RESOLUTION|>--- conflicted
+++ resolved
@@ -1,93 +1,88 @@
 {
-  "name": "rei-cedar",
-  "longName": "REI Cedar Style Framework",
-  "version": "1.2.10",
-  "description": "REI's mobile-first, responsive UI framework",
-  "author": "REI Software Engineering",
-  "homepage": "https://rei.github.io/rei-cedar/",
-  "scripts": {
-    "build": "gulp",
-    "build-docs": "gulp docs",
-    "accessibility:audit-templates": "gulp accessibility:audit-templates",
-    "accessibility:audit-docs": "gulp accessibility:audit-docs",
-    "accessibility:audit-pa11y": "gulp accessibility:audit-pa11y",
-    "test-ui": "casperjs test test/test-ui/main.js",
-    "ucss": "ucss"
-  },
-  "urls": {
-    "repo": "https://github.com/rei/rei-cedar"
-  },
-  "less": "less/bootstrap.less",
-  "repository": {
-    "type": "git",
-    "url": "git@github.com:rei/rei-cedar.git"
-  },
-  "license": "MIT",
-  "dependencies": {
-    "bootstrap": "^3.3.6",
-<<<<<<< HEAD
-    "jquery2": "2.0.3",
-    "normalize.css": "^3.0.3",
-    "riot": "^2.5.0"
-=======
-    "jquery": "2.2.4",
-    "normalize.css": "^3.0.3"
->>>>>>> 27a96b22
-  },
-  "devDependencies": {
-    "autoprefixer": "^6.3.6",
-    "backstopjs": "^1.2.1",
-    "browser-sync": "^2.13.0",
-    "browserify": "^13.0.0",
-    "del": "^2.0.2",
-    "event-stream": "^3.3.2",
-    "glob": "^7.0.0",
-    "gulp": "^3.9.1",
-    "gulp-a11y": "^0.1.1",
-    "gulp-csscomb": "^3.0.6",
-    "gulp-csslint": "^0.3.0",
-    "gulp-csslint-less-reporter": "^0.1.0",
-    "gulp-cssmin": "^0.1.7",
-    "gulp-cssnano": "^2.1.1",
-    "gulp-inject": "^4.0.0",
-    "gulp-less": "^3.0.5",
-    "gulp-pa11y": "0.0.4",
-    "gulp-postcss": "^6.1.0",
-    "gulp-qunit": "^1.3.1",
-    "gulp-rename": "^1.2.0",
-    "gulp-sourcemaps": "^1.6.0",
-    "gulp-streamify": "^1.0.2",
-    "gulp-uglify": "^1.5.2",
-    "memory-cache": "^0.1.4",
-    "node-bourbon": "^4.2.8",
-    "node-qunit-phantomjs": "^1.3.1",
-    "pa11y": "^3.5.1",
-    "phantomjs-prebuilt": "^2.1.7",
-    "require-globify": "^1.4.0",
-    "riot-compiler": "^2.5.2",
-    "riotify": "^1.0.1",
-    "run-sequence": "^1.1.5",
-    "vinyl-source-stream": "^1.1.0",
-    "ucss": "^0.4.8",
-    "create-file": "^1.0.1",
-    "delete": "^0.3.2",
-    "open": "0.0.5"
-  },
-  "engines": {
-    "node": ">=4.0"
-  },
-  "files": [
-    "src",
-    "gulpfile.js",
-    "LICENSE"
-  ],
-  "a11y": {
-    "viewportSize": "800x600",
-    "delay": 0,
-    "verbose": true
-  },
-  "pa11y": {
-    "url": "https://rei.github.io/rei-cedar/",
-    "standard": "WCAG2AA"
-  }
+    "name": "rei-cedar",
+    "longName": "REI Cedar Style Framework",
+    "version": "1.2.10",
+    "description": "REI's mobile-first, responsive UI framework",
+    "author": "REI Software Engineering",
+    "homepage": "https://rei.github.io/rei-cedar/",
+    "scripts": {
+        "build": "gulp",
+        "build-docs": "gulp docs",
+        "accessibility:audit-templates": "gulp accessibility:audit-templates",
+        "accessibility:audit-docs": "gulp accessibility:audit-docs",
+        "accessibility:audit-pa11y": "gulp accessibility:audit-pa11y",
+        "test-ui": "casperjs test test/test-ui/main.js",
+        "ucss": "ucss"
+    },
+    "urls": {
+        "repo": "https://github.com/rei/rei-cedar"
+    },
+    "less": "less/bootstrap.less",
+    "repository": {
+        "type": "git",
+        "url": "git@github.com:rei/rei-cedar.git"
+    },
+    "license": "MIT",
+    "dependencies": {
+        "bootstrap": "^3.3.6",
+        "jquery": "2.2.4",
+        "normalize.css": "^3.0.3",
+        "riot": "^2.5.0"
+    },
+    "devDependencies": {
+        "autoprefixer": "^6.3.6",
+        "backstopjs": "^1.2.1",
+        "browser-sync": "^2.13.0",
+        "browserify": "^13.0.0",
+        "del": "^2.0.2",
+        "event-stream": "^3.3.2",
+        "glob": "^7.0.0",
+        "gulp": "^3.9.1",
+        "gulp-a11y": "^0.1.1",
+        "gulp-csscomb": "^3.0.6",
+        "gulp-csslint": "^0.3.0",
+        "gulp-csslint-less-reporter": "^0.1.0",
+        "gulp-cssmin": "^0.1.7",
+        "gulp-cssnano": "^2.1.1",
+        "gulp-inject": "^4.0.0",
+        "gulp-less": "^3.0.5",
+        "gulp-pa11y": "0.0.4",
+        "gulp-postcss": "^6.1.0",
+        "gulp-qunit": "^1.3.1",
+        "gulp-rename": "^1.2.0",
+        "gulp-sourcemaps": "^1.6.0",
+        "gulp-streamify": "^1.0.2",
+        "gulp-uglify": "^1.5.2",
+        "memory-cache": "^0.1.4",
+        "node-bourbon": "^4.2.8",
+        "node-qunit-phantomjs": "^1.3.1",
+        "pa11y": "^3.5.1",
+        "phantomjs-prebuilt": "^2.1.7",
+        "require-globify": "^1.4.0",
+        "riot-compiler": "^2.5.2",
+        "riotify": "^1.0.1",
+        "run-sequence": "^1.1.5",
+        "vinyl-source-stream": "^1.1.0",
+        "ucss": "^0.4.8",
+        "create-file": "^1.0.1",
+        "delete": "^0.3.2",
+        "open": "0.0.5"
+    },
+    "engines": {
+        "node": ">=4.0"
+    },
+    "files": [
+        "src",
+        "gulpfile.js",
+        "LICENSE"
+    ],
+    "a11y": {
+        "viewportSize": "800x600",
+        "delay": 0,
+        "verbose": true
+    },
+    "pa11y": {
+        "url": "https://rei.github.io/rei-cedar/",
+        "standard": "WCAG2AA"
+    }
 }