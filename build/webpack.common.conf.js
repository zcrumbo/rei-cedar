--- conflicted
+++ resolved
@@ -37,12 +37,8 @@
         enforce: 'pre',
         include: [resolve('src'), resolve('tests')],
         options: {
-<<<<<<< HEAD
-          formatter: require('../node_modules/eslint-friendly-formatter'), //eslint-disable-line
-=======
           // configFile: resolve('.eslintrc.js'),
           formatter: require('eslint-friendly-formatter'), //eslint-disable-line
->>>>>>> 476151f6
         },
       },
       {
