--- conflicted
+++ resolved
@@ -249,7 +249,6 @@
       "resolved": "https://registry.npmjs.org/async/-/async-0.9.2.tgz"
     },
     "autoprefixer": {
-<<<<<<< HEAD
       "version": "6.3.3",
       "from": "autoprefixer@latest",
       "resolved": "https://registry.npmjs.org/autoprefixer/-/autoprefixer-6.3.3.tgz",
@@ -258,21 +257,6 @@
           "version": "5.0.15",
           "from": "postcss@>=5.0.15 <6.0.0",
           "resolved": "https://registry.npmjs.org/postcss/-/postcss-5.0.15.tgz"
-=======
-      "version": "6.3.2",
-      "from": "autoprefixer@>=6.1.2 <7.0.0",
-      "resolved": "https://registry.npmjs.org/autoprefixer/-/autoprefixer-6.3.2.tgz",
-      "dependencies": {
-        "browserslist": {
-          "version": "1.1.3",
-          "from": "browserslist@>=1.1.2 <1.2.0",
-          "resolved": "https://registry.npmjs.org/browserslist/-/browserslist-1.1.3.tgz"
-        },
-        "caniuse-db": {
-          "version": "1.0.30000409",
-          "from": "caniuse-db@>=1.0.30000409 <2.0.0",
-          "resolved": "https://registry.npmjs.org/caniuse-db/-/caniuse-db-1.0.30000409.tgz"
->>>>>>> 435c99a3
         }
       }
     },
@@ -393,14 +377,11 @@
       "from": "browserify-zlib@>=0.1.2 <0.2.0",
       "resolved": "https://registry.npmjs.org/browserify-zlib/-/browserify-zlib-0.1.4.tgz"
     },
-<<<<<<< HEAD
     "browserslist": {
       "version": "1.1.3",
       "from": "browserslist@>=1.1.3 <1.2.0",
       "resolved": "https://registry.npmjs.org/browserslist/-/browserslist-1.1.3.tgz"
     },
-=======
->>>>>>> 435c99a3
     "btoa": {
       "version": "1.1.2",
       "from": "btoa@>=1.1.2 <1.2.0",
@@ -448,14 +429,11 @@
       "from": "camelize@>=1.0.0 <2.0.0",
       "resolved": "https://registry.npmjs.org/camelize/-/camelize-1.0.0.tgz"
     },
-<<<<<<< HEAD
     "caniuse-db": {
       "version": "1.0.30000409",
       "from": "caniuse-db@>=1.0.30000409 <2.0.0",
       "resolved": "https://registry.npmjs.org/caniuse-db/-/caniuse-db-1.0.30000409.tgz"
     },
-=======
->>>>>>> 435c99a3
     "cardinal": {
       "version": "0.5.0",
       "from": "cardinal@>=0.5.0 <0.6.0",
@@ -1187,18 +1165,7 @@
     "gulp": {
       "version": "3.9.1",
       "from": "gulp@>=3.8.6 <4.0.0",
-<<<<<<< HEAD
       "resolved": "https://registry.npmjs.org/gulp/-/gulp-3.9.1.tgz"
-=======
-      "resolved": "https://registry.npmjs.org/gulp/-/gulp-3.9.1.tgz",
-      "dependencies": {
-        "interpret": {
-          "version": "1.0.0",
-          "from": "interpret@>=1.0.0 <2.0.0",
-          "resolved": "https://registry.npmjs.org/interpret/-/interpret-1.0.0.tgz"
-        }
-      }
->>>>>>> 435c99a3
     },
     "gulp-a11y": {
       "version": "0.1.1",
@@ -1531,837 +1498,6 @@
           "from": "hawk@>=3.1.0 <3.2.0",
           "resolved": "https://registry.npmjs.org/hawk/-/hawk-3.1.3.tgz"
         },
-<<<<<<< HEAD
-=======
-        "get-stdin": {
-          "version": "4.0.1",
-          "from": "get-stdin@>=4.0.1 <5.0.0",
-          "resolved": "https://registry.npmjs.org/get-stdin/-/get-stdin-4.0.1.tgz"
-        },
-        "glob": {
-          "version": "5.0.15",
-          "from": "glob@>=5.0.0 <6.0.0",
-          "resolved": "https://registry.npmjs.org/glob/-/glob-5.0.15.tgz"
-        },
-        "glogg": {
-          "version": "1.0.0",
-          "from": "glogg@>=1.0.0 <2.0.0",
-          "resolved": "https://registry.npmjs.org/glogg/-/glogg-1.0.0.tgz"
-        },
-        "graceful-fs": {
-          "version": "3.0.8",
-          "from": "graceful-fs@>=3.0.5 <4.0.0",
-          "resolved": "https://registry.npmjs.org/graceful-fs/-/graceful-fs-3.0.8.tgz"
-        },
-        "graceful-readlink": {
-          "version": "1.0.1",
-          "from": "graceful-readlink@>=1.0.0",
-          "resolved": "https://registry.npmjs.org/graceful-readlink/-/graceful-readlink-1.0.1.tgz"
-        },
-        "gulp-util": {
-          "version": "3.0.7",
-          "from": "gulp-util@>=3.0.6 <4.0.0",
-          "resolved": "https://registry.npmjs.org/gulp-util/-/gulp-util-3.0.7.tgz",
-          "dependencies": {
-            "minimist": {
-              "version": "1.2.0",
-              "from": "minimist@>=1.1.0 <2.0.0",
-              "resolved": "https://registry.npmjs.org/minimist/-/minimist-1.2.0.tgz"
-            },
-            "object-assign": {
-              "version": "3.0.0",
-              "from": "object-assign@>=3.0.0 <4.0.0",
-              "resolved": "https://registry.npmjs.org/object-assign/-/object-assign-3.0.0.tgz"
-            }
-          }
-        },
-        "gulplog": {
-          "version": "1.0.0",
-          "from": "gulplog@>=1.0.0 <2.0.0",
-          "resolved": "https://registry.npmjs.org/gulplog/-/gulplog-1.0.0.tgz"
-        },
-        "har-validator": {
-          "version": "2.0.6",
-          "from": "har-validator@>=2.0.6 <2.1.0",
-          "resolved": "https://registry.npmjs.org/har-validator/-/har-validator-2.0.6.tgz"
-        },
-        "has-ansi": {
-          "version": "2.0.0",
-          "from": "has-ansi@>=2.0.0 <3.0.0",
-          "resolved": "https://registry.npmjs.org/has-ansi/-/has-ansi-2.0.0.tgz"
-        },
-        "has-gulplog": {
-          "version": "0.1.0",
-          "from": "has-gulplog@>=0.1.0 <0.2.0",
-          "resolved": "https://registry.npmjs.org/has-gulplog/-/has-gulplog-0.1.0.tgz"
-        },
-        "hawk": {
-          "version": "3.1.3",
-          "from": "hawk@>=3.1.0 <3.2.0",
-          "resolved": "https://registry.npmjs.org/hawk/-/hawk-3.1.3.tgz"
-        },
-        "hoek": {
-          "version": "2.16.3",
-          "from": "hoek@>=2.0.0 <3.0.0",
-          "resolved": "https://registry.npmjs.org/hoek/-/hoek-2.16.3.tgz"
-        },
-        "hosted-git-info": {
-          "version": "2.1.4",
-          "from": "hosted-git-info@>=2.1.4 <3.0.0",
-          "resolved": "https://registry.npmjs.org/hosted-git-info/-/hosted-git-info-2.1.4.tgz"
-        },
-        "http-signature": {
-          "version": "1.1.1",
-          "from": "http-signature@>=1.1.0 <1.2.0",
-          "resolved": "https://registry.npmjs.org/http-signature/-/http-signature-1.1.1.tgz"
-        },
-        "image-size": {
-          "version": "0.3.5",
-          "from": "image-size@>=0.3.5 <0.4.0",
-          "resolved": "https://registry.npmjs.org/image-size/-/image-size-0.3.5.tgz"
-        },
-        "indent-string": {
-          "version": "2.1.0",
-          "from": "indent-string@>=2.1.0 <3.0.0",
-          "resolved": "https://registry.npmjs.org/indent-string/-/indent-string-2.1.0.tgz"
-        },
-        "indx": {
-          "version": "0.2.3",
-          "from": "indx@>=0.2.0 <0.3.0",
-          "resolved": "https://registry.npmjs.org/indx/-/indx-0.2.3.tgz"
-        },
-        "inflight": {
-          "version": "1.0.4",
-          "from": "inflight@>=1.0.4 <2.0.0",
-          "resolved": "https://registry.npmjs.org/inflight/-/inflight-1.0.4.tgz"
-        },
-        "inherits": {
-          "version": "2.0.1",
-          "from": "inherits@>=2.0.1 <2.1.0",
-          "resolved": "https://registry.npmjs.org/inherits/-/inherits-2.0.1.tgz"
-        },
-        "is-arrayish": {
-          "version": "0.2.1",
-          "from": "is-arrayish@>=0.2.1 <0.3.0",
-          "resolved": "https://registry.npmjs.org/is-arrayish/-/is-arrayish-0.2.1.tgz"
-        },
-        "is-buffer": {
-          "version": "1.1.2",
-          "from": "is-buffer@>=1.0.2 <2.0.0",
-          "resolved": "https://registry.npmjs.org/is-buffer/-/is-buffer-1.1.2.tgz"
-        },
-        "is-builtin-module": {
-          "version": "1.0.0",
-          "from": "is-builtin-module@>=1.0.0 <2.0.0",
-          "resolved": "https://registry.npmjs.org/is-builtin-module/-/is-builtin-module-1.0.0.tgz"
-        },
-        "is-finite": {
-          "version": "1.0.1",
-          "from": "is-finite@>=1.0.0 <2.0.0",
-          "resolved": "https://registry.npmjs.org/is-finite/-/is-finite-1.0.1.tgz"
-        },
-        "is-my-json-valid": {
-          "version": "2.12.4",
-          "from": "is-my-json-valid@>=2.12.4 <3.0.0",
-          "resolved": "https://registry.npmjs.org/is-my-json-valid/-/is-my-json-valid-2.12.4.tgz"
-        },
-        "is-property": {
-          "version": "1.0.2",
-          "from": "is-property@>=1.0.0 <2.0.0",
-          "resolved": "https://registry.npmjs.org/is-property/-/is-property-1.0.2.tgz"
-        },
-        "is-typedarray": {
-          "version": "1.0.0",
-          "from": "is-typedarray@>=1.0.0 <1.1.0",
-          "resolved": "https://registry.npmjs.org/is-typedarray/-/is-typedarray-1.0.0.tgz"
-        },
-        "is-utf8": {
-          "version": "0.2.1",
-          "from": "is-utf8@>=0.2.0 <0.3.0",
-          "resolved": "https://registry.npmjs.org/is-utf8/-/is-utf8-0.2.1.tgz"
-        },
-        "isarray": {
-          "version": "0.0.1",
-          "from": "isarray@0.0.1",
-          "resolved": "https://registry.npmjs.org/isarray/-/isarray-0.0.1.tgz"
-        },
-        "isstream": {
-          "version": "0.1.2",
-          "from": "isstream@>=0.1.2 <0.2.0",
-          "resolved": "https://registry.npmjs.org/isstream/-/isstream-0.1.2.tgz"
-        },
-        "jodid25519": {
-          "version": "1.0.2",
-          "from": "jodid25519@>=1.0.0 <2.0.0",
-          "resolved": "https://registry.npmjs.org/jodid25519/-/jodid25519-1.0.2.tgz"
-        },
-        "jsbn": {
-          "version": "0.1.0",
-          "from": "jsbn@>=0.1.0 <0.2.0",
-          "resolved": "https://registry.npmjs.org/jsbn/-/jsbn-0.1.0.tgz"
-        },
-        "json-schema": {
-          "version": "0.2.2",
-          "from": "json-schema@0.2.2",
-          "resolved": "https://registry.npmjs.org/json-schema/-/json-schema-0.2.2.tgz"
-        },
-        "json-stringify-safe": {
-          "version": "5.0.1",
-          "from": "json-stringify-safe@>=5.0.1 <5.1.0",
-          "resolved": "https://registry.npmjs.org/json-stringify-safe/-/json-stringify-safe-5.0.1.tgz"
-        },
-        "jsonpointer": {
-          "version": "2.0.0",
-          "from": "jsonpointer@2.0.0",
-          "resolved": "https://registry.npmjs.org/jsonpointer/-/jsonpointer-2.0.0.tgz"
-        },
-        "jsprim": {
-          "version": "1.2.2",
-          "from": "jsprim@>=1.2.2 <2.0.0",
-          "resolved": "https://registry.npmjs.org/jsprim/-/jsprim-1.2.2.tgz"
-        },
-        "kind-of": {
-          "version": "3.0.2",
-          "from": "kind-of@>=3.0.2 <4.0.0",
-          "resolved": "https://registry.npmjs.org/kind-of/-/kind-of-3.0.2.tgz"
-        },
-        "lazy-cache": {
-          "version": "1.0.3",
-          "from": "lazy-cache@>=1.0.3 <2.0.0",
-          "resolved": "https://registry.npmjs.org/lazy-cache/-/lazy-cache-1.0.3.tgz"
-        },
-        "less": {
-          "version": "2.5.3",
-          "from": "less@2.5.3",
-          "resolved": "https://registry.npmjs.org/less/-/less-2.5.3.tgz"
-        },
-        "load-json-file": {
-          "version": "1.1.0",
-          "from": "load-json-file@>=1.0.0 <2.0.0",
-          "resolved": "https://registry.npmjs.org/load-json-file/-/load-json-file-1.1.0.tgz",
-          "dependencies": {
-            "graceful-fs": {
-              "version": "4.1.3",
-              "from": "graceful-fs@>=4.1.2 <5.0.0",
-              "resolved": "https://registry.npmjs.org/graceful-fs/-/graceful-fs-4.1.3.tgz"
-            }
-          }
-        },
-        "lodash": {
-          "version": "3.10.1",
-          "from": "lodash@>=3.0.0 <4.0.0",
-          "resolved": "https://registry.npmjs.org/lodash/-/lodash-3.10.1.tgz"
-        },
-        "lodash._basecopy": {
-          "version": "3.0.1",
-          "from": "lodash._basecopy@>=3.0.0 <4.0.0",
-          "resolved": "https://registry.npmjs.org/lodash._basecopy/-/lodash._basecopy-3.0.1.tgz"
-        },
-        "lodash._basetostring": {
-          "version": "3.0.1",
-          "from": "lodash._basetostring@>=3.0.0 <4.0.0",
-          "resolved": "https://registry.npmjs.org/lodash._basetostring/-/lodash._basetostring-3.0.1.tgz"
-        },
-        "lodash._basevalues": {
-          "version": "3.0.0",
-          "from": "lodash._basevalues@>=3.0.0 <4.0.0",
-          "resolved": "https://registry.npmjs.org/lodash._basevalues/-/lodash._basevalues-3.0.0.tgz"
-        },
-        "lodash._getnative": {
-          "version": "3.9.1",
-          "from": "lodash._getnative@>=3.0.0 <4.0.0",
-          "resolved": "https://registry.npmjs.org/lodash._getnative/-/lodash._getnative-3.9.1.tgz"
-        },
-        "lodash._isiterateecall": {
-          "version": "3.0.9",
-          "from": "lodash._isiterateecall@>=3.0.0 <4.0.0",
-          "resolved": "https://registry.npmjs.org/lodash._isiterateecall/-/lodash._isiterateecall-3.0.9.tgz"
-        },
-        "lodash._reescape": {
-          "version": "3.0.0",
-          "from": "lodash._reescape@>=3.0.0 <4.0.0",
-          "resolved": "https://registry.npmjs.org/lodash._reescape/-/lodash._reescape-3.0.0.tgz"
-        },
-        "lodash._reevaluate": {
-          "version": "3.0.0",
-          "from": "lodash._reevaluate@>=3.0.0 <4.0.0",
-          "resolved": "https://registry.npmjs.org/lodash._reevaluate/-/lodash._reevaluate-3.0.0.tgz"
-        },
-        "lodash._reinterpolate": {
-          "version": "3.0.0",
-          "from": "lodash._reinterpolate@>=3.0.0 <4.0.0",
-          "resolved": "https://registry.npmjs.org/lodash._reinterpolate/-/lodash._reinterpolate-3.0.0.tgz"
-        },
-        "lodash.escape": {
-          "version": "3.1.2",
-          "from": "lodash.escape@>=3.0.0 <4.0.0",
-          "resolved": "https://registry.npmjs.org/lodash.escape/-/lodash.escape-3.1.2.tgz"
-        },
-        "lodash.isarguments": {
-          "version": "3.0.6",
-          "from": "lodash.isarguments@>=3.0.0 <4.0.0",
-          "resolved": "https://registry.npmjs.org/lodash.isarguments/-/lodash.isarguments-3.0.6.tgz"
-        },
-        "lodash.isarray": {
-          "version": "3.0.4",
-          "from": "lodash.isarray@>=3.0.0 <4.0.0",
-          "resolved": "https://registry.npmjs.org/lodash.isarray/-/lodash.isarray-3.0.4.tgz"
-        },
-        "lodash.keys": {
-          "version": "3.1.2",
-          "from": "lodash.keys@>=3.0.0 <4.0.0",
-          "resolved": "https://registry.npmjs.org/lodash.keys/-/lodash.keys-3.1.2.tgz"
-        },
-        "lodash.restparam": {
-          "version": "3.6.1",
-          "from": "lodash.restparam@>=3.0.0 <4.0.0",
-          "resolved": "https://registry.npmjs.org/lodash.restparam/-/lodash.restparam-3.6.1.tgz"
-        },
-        "lodash.template": {
-          "version": "3.6.2",
-          "from": "lodash.template@>=3.0.0 <4.0.0",
-          "resolved": "https://registry.npmjs.org/lodash.template/-/lodash.template-3.6.2.tgz"
-        },
-        "lodash.templatesettings": {
-          "version": "3.1.1",
-          "from": "lodash.templatesettings@>=3.0.0 <4.0.0",
-          "resolved": "https://registry.npmjs.org/lodash.templatesettings/-/lodash.templatesettings-3.1.1.tgz"
-        },
-        "longest": {
-          "version": "1.0.1",
-          "from": "longest@>=1.0.1 <2.0.0",
-          "resolved": "https://registry.npmjs.org/longest/-/longest-1.0.1.tgz"
-        },
-        "loud-rejection": {
-          "version": "1.2.1",
-          "from": "loud-rejection@>=1.0.0 <2.0.0",
-          "resolved": "https://registry.npmjs.org/loud-rejection/-/loud-rejection-1.2.1.tgz"
-        },
-        "lru-cache": {
-          "version": "2.7.3",
-          "from": "lru-cache@>=2.6.5 <3.0.0",
-          "resolved": "https://registry.npmjs.org/lru-cache/-/lru-cache-2.7.3.tgz"
-        },
-        "map-obj": {
-          "version": "1.0.1",
-          "from": "map-obj@>=1.0.1 <2.0.0",
-          "resolved": "https://registry.npmjs.org/map-obj/-/map-obj-1.0.1.tgz"
-        },
-        "meow": {
-          "version": "3.7.0",
-          "from": "meow@>=3.3.0 <4.0.0",
-          "resolved": "https://registry.npmjs.org/meow/-/meow-3.7.0.tgz",
-          "dependencies": {
-            "minimist": {
-              "version": "1.2.0",
-              "from": "minimist@1.2.0",
-              "resolved": "https://registry.npmjs.org/minimist/-/minimist-1.2.0.tgz"
-            }
-          }
-        },
-        "mime": {
-          "version": "1.3.4",
-          "from": "mime@>=1.2.11 <2.0.0",
-          "resolved": "https://registry.npmjs.org/mime/-/mime-1.3.4.tgz"
-        },
-        "mime-db": {
-          "version": "1.21.0",
-          "from": "mime-db@>=1.21.0 <1.22.0",
-          "resolved": "https://registry.npmjs.org/mime-db/-/mime-db-1.21.0.tgz"
-        },
-        "mime-types": {
-          "version": "2.1.9",
-          "from": "mime-types@>=2.1.7 <2.2.0",
-          "resolved": "https://registry.npmjs.org/mime-types/-/mime-types-2.1.9.tgz"
-        },
-        "minimatch": {
-          "version": "3.0.0",
-          "from": "minimatch@>=2.0.0 <3.0.0||>=3.0.0 <4.0.0",
-          "resolved": "https://registry.npmjs.org/minimatch/-/minimatch-3.0.0.tgz"
-        },
-        "minimist": {
-          "version": "0.0.8",
-          "from": "minimist@0.0.8",
-          "resolved": "https://registry.npmjs.org/minimist/-/minimist-0.0.8.tgz"
-        },
-        "mkdirp": {
-          "version": "0.5.1",
-          "from": "mkdirp@>=0.5.0 <0.6.0",
-          "resolved": "https://registry.npmjs.org/mkdirp/-/mkdirp-0.5.1.tgz"
-        },
-        "multipipe": {
-          "version": "0.1.2",
-          "from": "multipipe@>=0.1.2 <0.2.0",
-          "resolved": "https://registry.npmjs.org/multipipe/-/multipipe-0.1.2.tgz"
-        },
-        "node-uuid": {
-          "version": "1.4.7",
-          "from": "node-uuid@>=1.4.7 <1.5.0",
-          "resolved": "https://registry.npmjs.org/node-uuid/-/node-uuid-1.4.7.tgz"
-        },
-        "normalize-package-data": {
-          "version": "2.3.5",
-          "from": "normalize-package-data@>=2.3.4 <3.0.0",
-          "resolved": "https://registry.npmjs.org/normalize-package-data/-/normalize-package-data-2.3.5.tgz"
-        },
-        "number-is-nan": {
-          "version": "1.0.0",
-          "from": "number-is-nan@>=1.0.0 <2.0.0",
-          "resolved": "https://registry.npmjs.org/number-is-nan/-/number-is-nan-1.0.0.tgz"
-        },
-        "oauth-sign": {
-          "version": "0.8.1",
-          "from": "oauth-sign@>=0.8.0 <0.9.0",
-          "resolved": "https://registry.npmjs.org/oauth-sign/-/oauth-sign-0.8.1.tgz"
-        },
-        "object-assign": {
-          "version": "4.0.1",
-          "from": "object-assign@>=4.0.1 <5.0.0",
-          "resolved": "https://registry.npmjs.org/object-assign/-/object-assign-4.0.1.tgz"
-        },
-        "once": {
-          "version": "1.3.3",
-          "from": "once@>=1.3.0 <2.0.0",
-          "resolved": "https://registry.npmjs.org/once/-/once-1.3.3.tgz"
-        },
-        "parse-json": {
-          "version": "2.2.0",
-          "from": "parse-json@>=2.2.0 <3.0.0",
-          "resolved": "https://registry.npmjs.org/parse-json/-/parse-json-2.2.0.tgz"
-        },
-        "path-exists": {
-          "version": "2.1.0",
-          "from": "path-exists@>=2.0.0 <3.0.0",
-          "resolved": "https://registry.npmjs.org/path-exists/-/path-exists-2.1.0.tgz"
-        },
-        "path-is-absolute": {
-          "version": "1.0.0",
-          "from": "path-is-absolute@>=1.0.0 <2.0.0",
-          "resolved": "https://registry.npmjs.org/path-is-absolute/-/path-is-absolute-1.0.0.tgz"
-        },
-        "path-type": {
-          "version": "1.1.0",
-          "from": "path-type@>=1.0.0 <2.0.0",
-          "resolved": "https://registry.npmjs.org/path-type/-/path-type-1.1.0.tgz",
-          "dependencies": {
-            "graceful-fs": {
-              "version": "4.1.3",
-              "from": "graceful-fs@4.1.3",
-              "resolved": "https://registry.npmjs.org/graceful-fs/-/graceful-fs-4.1.3.tgz"
-            }
-          }
-        },
-        "pify": {
-          "version": "2.3.0",
-          "from": "pify@>=2.0.0 <3.0.0",
-          "resolved": "https://registry.npmjs.org/pify/-/pify-2.3.0.tgz"
-        },
-        "pinkie": {
-          "version": "2.0.4",
-          "from": "pinkie@>=2.0.0 <3.0.0",
-          "resolved": "https://registry.npmjs.org/pinkie/-/pinkie-2.0.4.tgz"
-        },
-        "pinkie-promise": {
-          "version": "2.0.0",
-          "from": "pinkie-promise@>=2.0.0 <3.0.0",
-          "resolved": "https://registry.npmjs.org/pinkie-promise/-/pinkie-promise-2.0.0.tgz"
-        },
-        "process-nextick-args": {
-          "version": "1.0.6",
-          "from": "process-nextick-args@>=1.0.6 <1.1.0",
-          "resolved": "https://registry.npmjs.org/process-nextick-args/-/process-nextick-args-1.0.6.tgz"
-        },
-        "promise": {
-          "version": "6.1.0",
-          "from": "promise@>=6.0.1 <7.0.0",
-          "resolved": "https://registry.npmjs.org/promise/-/promise-6.1.0.tgz"
-        },
-        "prr": {
-          "version": "0.0.0",
-          "from": "prr@>=0.0.0 <0.1.0",
-          "resolved": "https://registry.npmjs.org/prr/-/prr-0.0.0.tgz"
-        },
-        "qs": {
-          "version": "6.0.2",
-          "from": "qs@>=6.0.2 <6.1.0",
-          "resolved": "https://registry.npmjs.org/qs/-/qs-6.0.2.tgz"
-        },
-        "read-pkg": {
-          "version": "1.1.0",
-          "from": "read-pkg@>=1.0.0 <2.0.0",
-          "resolved": "https://registry.npmjs.org/read-pkg/-/read-pkg-1.1.0.tgz"
-        },
-        "read-pkg-up": {
-          "version": "1.0.1",
-          "from": "read-pkg-up@>=1.0.1 <2.0.0",
-          "resolved": "https://registry.npmjs.org/read-pkg-up/-/read-pkg-up-1.0.1.tgz"
-        },
-        "readable-stream": {
-          "version": "2.0.5",
-          "from": "readable-stream@>=2.0.5 <2.1.0",
-          "resolved": "https://registry.npmjs.org/readable-stream/-/readable-stream-2.0.5.tgz"
-        },
-        "redent": {
-          "version": "1.0.0",
-          "from": "redent@>=1.0.0 <2.0.0",
-          "resolved": "https://registry.npmjs.org/redent/-/redent-1.0.0.tgz"
-        },
-        "repeat-string": {
-          "version": "1.5.2",
-          "from": "repeat-string@>=1.5.2 <2.0.0",
-          "resolved": "https://registry.npmjs.org/repeat-string/-/repeat-string-1.5.2.tgz"
-        },
-        "repeating": {
-          "version": "2.0.0",
-          "from": "repeating@>=2.0.0 <3.0.0",
-          "resolved": "https://registry.npmjs.org/repeating/-/repeating-2.0.0.tgz"
-        },
-        "replace-ext": {
-          "version": "0.0.1",
-          "from": "replace-ext@0.0.1",
-          "resolved": "https://registry.npmjs.org/replace-ext/-/replace-ext-0.0.1.tgz"
-        },
-        "request": {
-          "version": "2.69.0",
-          "from": "request@>=2.51.0 <3.0.0",
-          "resolved": "https://registry.npmjs.org/request/-/request-2.69.0.tgz"
-        },
-        "resolve": {
-          "version": "1.1.7",
-          "from": "resolve@>=1.0.0 <2.0.0",
-          "resolved": "https://registry.npmjs.org/resolve/-/resolve-1.1.7.tgz"
-        },
-        "right-align": {
-          "version": "0.1.3",
-          "from": "right-align@>=0.1.1 <0.2.0",
-          "resolved": "https://registry.npmjs.org/right-align/-/right-align-0.1.3.tgz"
-        },
-        "semver": {
-          "version": "4.3.6",
-          "from": "semver@>=4.3.4 <5.0.0",
-          "resolved": "https://registry.npmjs.org/semver/-/semver-4.3.6.tgz"
-        },
-        "signal-exit": {
-          "version": "2.1.2",
-          "from": "signal-exit@>=2.1.2 <3.0.0",
-          "resolved": "https://registry.npmjs.org/signal-exit/-/signal-exit-2.1.2.tgz"
-        },
-        "sntp": {
-          "version": "1.0.9",
-          "from": "sntp@>=1.0.0 <2.0.0",
-          "resolved": "https://registry.npmjs.org/sntp/-/sntp-1.0.9.tgz"
-        },
-        "source-map": {
-          "version": "0.4.4",
-          "from": "source-map@>=0.4.2 <0.5.0",
-          "resolved": "https://registry.npmjs.org/source-map/-/source-map-0.4.4.tgz"
-        },
-        "sparkles": {
-          "version": "1.0.0",
-          "from": "sparkles@>=1.0.0 <2.0.0",
-          "resolved": "https://registry.npmjs.org/sparkles/-/sparkles-1.0.0.tgz"
-        },
-        "spdx-correct": {
-          "version": "1.0.2",
-          "from": "spdx-correct@>=1.0.0 <1.1.0",
-          "resolved": "https://registry.npmjs.org/spdx-correct/-/spdx-correct-1.0.2.tgz"
-        },
-        "spdx-exceptions": {
-          "version": "1.0.4",
-          "from": "spdx-exceptions@>=1.0.4 <2.0.0",
-          "resolved": "https://registry.npmjs.org/spdx-exceptions/-/spdx-exceptions-1.0.4.tgz"
-        },
-        "spdx-expression-parse": {
-          "version": "1.0.2",
-          "from": "spdx-expression-parse@>=1.0.0 <1.1.0",
-          "resolved": "https://registry.npmjs.org/spdx-expression-parse/-/spdx-expression-parse-1.0.2.tgz"
-        },
-        "spdx-license-ids": {
-          "version": "1.2.0",
-          "from": "spdx-license-ids@>=1.0.2 <2.0.0",
-          "resolved": "https://registry.npmjs.org/spdx-license-ids/-/spdx-license-ids-1.2.0.tgz"
-        },
-        "sshpk": {
-          "version": "1.7.3",
-          "from": "sshpk@>=1.7.0 <2.0.0",
-          "resolved": "https://registry.npmjs.org/sshpk/-/sshpk-1.7.3.tgz"
-        },
-        "string_decoder": {
-          "version": "0.10.31",
-          "from": "string_decoder@>=0.10.0 <0.11.0",
-          "resolved": "https://registry.npmjs.org/string_decoder/-/string_decoder-0.10.31.tgz"
-        },
-        "stringstream": {
-          "version": "0.0.5",
-          "from": "stringstream@>=0.0.4 <0.1.0",
-          "resolved": "https://registry.npmjs.org/stringstream/-/stringstream-0.0.5.tgz"
-        },
-        "strip-ansi": {
-          "version": "3.0.0",
-          "from": "strip-ansi@>=3.0.0 <4.0.0",
-          "resolved": "https://registry.npmjs.org/strip-ansi/-/strip-ansi-3.0.0.tgz"
-        },
-        "strip-bom": {
-          "version": "2.0.0",
-          "from": "strip-bom@>=2.0.0 <3.0.0",
-          "resolved": "https://registry.npmjs.org/strip-bom/-/strip-bom-2.0.0.tgz"
-        },
-        "strip-indent": {
-          "version": "1.0.1",
-          "from": "strip-indent@>=1.0.1 <2.0.0",
-          "resolved": "https://registry.npmjs.org/strip-indent/-/strip-indent-1.0.1.tgz"
-        },
-        "supports-color": {
-          "version": "2.0.0",
-          "from": "supports-color@>=2.0.0 <3.0.0",
-          "resolved": "https://registry.npmjs.org/supports-color/-/supports-color-2.0.0.tgz"
-        },
-        "through2": {
-          "version": "2.0.0",
-          "from": "through2@>=2.0.0 <3.0.0",
-          "resolved": "https://registry.npmjs.org/through2/-/through2-2.0.0.tgz"
-        },
-        "tough-cookie": {
-          "version": "2.2.1",
-          "from": "tough-cookie@>=2.2.0 <2.3.0",
-          "resolved": "https://registry.npmjs.org/tough-cookie/-/tough-cookie-2.2.1.tgz"
-        },
-        "trim-newlines": {
-          "version": "1.0.0",
-          "from": "trim-newlines@>=1.0.0 <2.0.0",
-          "resolved": "https://registry.npmjs.org/trim-newlines/-/trim-newlines-1.0.0.tgz"
-        },
-        "tunnel-agent": {
-          "version": "0.4.2",
-          "from": "tunnel-agent@>=0.4.1 <0.5.0",
-          "resolved": "https://registry.npmjs.org/tunnel-agent/-/tunnel-agent-0.4.2.tgz"
-        },
-        "tweetnacl": {
-          "version": "0.13.3",
-          "from": "tweetnacl@>=0.13.0 <1.0.0",
-          "resolved": "https://registry.npmjs.org/tweetnacl/-/tweetnacl-0.13.3.tgz"
-        },
-        "uglify-js": {
-          "version": "2.6.1",
-          "from": "uglify-js@>=2.0.0 <3.0.0",
-          "resolved": "https://registry.npmjs.org/uglify-js/-/uglify-js-2.6.1.tgz",
-          "dependencies": {
-            "async": {
-              "version": "0.2.10",
-              "from": "async@>=0.2.6 <0.3.0",
-              "resolved": "https://registry.npmjs.org/async/-/async-0.2.10.tgz"
-            },
-            "source-map": {
-              "version": "0.5.3",
-              "from": "source-map@>=0.5.1 <0.6.0",
-              "resolved": "https://registry.npmjs.org/source-map/-/source-map-0.5.3.tgz"
-            }
-          }
-        },
-        "uglify-to-browserify": {
-          "version": "1.0.2",
-          "from": "uglify-to-browserify@>=1.0.0 <1.1.0",
-          "resolved": "https://registry.npmjs.org/uglify-to-browserify/-/uglify-to-browserify-1.0.2.tgz"
-        },
-        "util-deprecate": {
-          "version": "1.0.2",
-          "from": "util-deprecate@>=1.0.1 <1.1.0",
-          "resolved": "https://registry.npmjs.org/util-deprecate/-/util-deprecate-1.0.2.tgz"
-        },
-        "validate-npm-package-license": {
-          "version": "3.0.1",
-          "from": "validate-npm-package-license@>=3.0.1 <4.0.0",
-          "resolved": "https://registry.npmjs.org/validate-npm-package-license/-/validate-npm-package-license-3.0.1.tgz"
-        },
-        "verror": {
-          "version": "1.3.6",
-          "from": "verror@1.3.6",
-          "resolved": "https://registry.npmjs.org/verror/-/verror-1.3.6.tgz"
-        },
-        "vinyl": {
-          "version": "0.5.3",
-          "from": "vinyl@>=0.5.0 <0.6.0",
-          "resolved": "https://registry.npmjs.org/vinyl/-/vinyl-0.5.3.tgz"
-        },
-        "vinyl-sourcemaps-apply": {
-          "version": "0.2.1",
-          "from": "vinyl-sourcemaps-apply@>=0.2.0 <0.3.0",
-          "resolved": "https://registry.npmjs.org/vinyl-sourcemaps-apply/-/vinyl-sourcemaps-apply-0.2.1.tgz",
-          "dependencies": {
-            "source-map": {
-              "version": "0.5.3",
-              "from": "source-map@0.5.3",
-              "resolved": "https://registry.npmjs.org/source-map/-/source-map-0.5.3.tgz"
-            }
-          }
-        },
-        "when": {
-          "version": "3.7.7",
-          "from": "when@>=3.0.0 <4.0.0",
-          "resolved": "https://registry.npmjs.org/when/-/when-3.7.7.tgz"
-        },
-        "window-size": {
-          "version": "0.1.0",
-          "from": "window-size@0.1.0",
-          "resolved": "https://registry.npmjs.org/window-size/-/window-size-0.1.0.tgz"
-        },
-        "wordwrap": {
-          "version": "0.0.2",
-          "from": "wordwrap@0.0.2",
-          "resolved": "https://registry.npmjs.org/wordwrap/-/wordwrap-0.0.2.tgz"
-        },
-        "wrappy": {
-          "version": "1.0.1",
-          "from": "wrappy@>=1.0.0 <2.0.0",
-          "resolved": "https://registry.npmjs.org/wrappy/-/wrappy-1.0.1.tgz"
-        },
-        "xtend": {
-          "version": "4.0.1",
-          "from": "xtend@>=4.0.0 <5.0.0",
-          "resolved": "https://registry.npmjs.org/xtend/-/xtend-4.0.1.tgz"
-        },
-        "yargs": {
-          "version": "3.10.0",
-          "from": "yargs@>=3.10.0 <3.11.0",
-          "resolved": "https://registry.npmjs.org/yargs/-/yargs-3.10.0.tgz"
-        }
-      }
-    },
-    "gulp-minify-css": {
-      "version": "0.3.13",
-      "from": "gulp-minify-css@>=0.3.4 <0.4.0",
-      "resolved": "https://registry.npmjs.org/gulp-minify-css/-/gulp-minify-css-0.3.13.tgz",
-      "dependencies": {
-        "clean-css": {
-          "version": "3.0.10",
-          "from": "clean-css@>=3.0.4 <3.1.0",
-          "resolved": "https://registry.npmjs.org/clean-css/-/clean-css-3.0.10.tgz"
-        },
-        "commander": {
-          "version": "2.5.1",
-          "from": "commander@>=2.5.0 <2.6.0",
-          "resolved": "https://registry.npmjs.org/commander/-/commander-2.5.1.tgz"
-        },
-        "readable-stream": {
-          "version": "1.0.33",
-          "from": "readable-stream@>=1.0.33-1 <1.1.0-0",
-          "resolved": "https://registry.npmjs.org/readable-stream/-/readable-stream-1.0.33.tgz"
-        },
-        "source-map": {
-          "version": "0.1.43",
-          "from": "source-map@>=0.1.43 <0.2.0",
-          "resolved": "https://registry.npmjs.org/source-map/-/source-map-0.1.43.tgz"
-        },
-        "through2": {
-          "version": "0.6.5",
-          "from": "through2@>=0.6.1 <0.7.0",
-          "resolved": "https://registry.npmjs.org/through2/-/through2-0.6.5.tgz"
-        },
-        "vinyl-sourcemaps-apply": {
-          "version": "0.1.4",
-          "from": "vinyl-sourcemaps-apply@>=0.1.4 <0.2.0",
-          "resolved": "https://registry.npmjs.org/vinyl-sourcemaps-apply/-/vinyl-sourcemaps-apply-0.1.4.tgz"
-        }
-      }
-    },
-    "gulp-pa11y": {
-      "version": "0.0.4",
-      "from": "gulp-pa11y@0.0.4",
-      "resolved": "https://registry.npmjs.org/gulp-pa11y/-/gulp-pa11y-0.0.4.tgz",
-      "dependencies": {
-        "object-assign": {
-          "version": "2.0.0",
-          "from": "object-assign@>=2.0.0 <2.1.0",
-          "resolved": "https://registry.npmjs.org/object-assign/-/object-assign-2.0.0.tgz"
-        }
-      }
-    },
-    "gulp-postcss": {
-      "version": "6.1.0",
-      "from": "gulp-postcss@>=6.0.1 <7.0.0",
-      "resolved": "https://registry.npmjs.org/gulp-postcss/-/gulp-postcss-6.1.0.tgz"
-    },
-    "gulp-qunit": {
-      "version": "1.3.1",
-      "from": "gulp-qunit@>=1.2.1 <2.0.0",
-      "resolved": "https://registry.npmjs.org/gulp-qunit/-/gulp-qunit-1.3.1.tgz",
-      "dependencies": {
-        "adm-zip": {
-          "version": "0.4.7",
-          "from": "adm-zip@>=0.4.7 <0.5.0",
-          "resolved": "https://registry.npmjs.org/adm-zip/-/adm-zip-0.4.7.tgz"
-        },
-        "assert-plus": {
-          "version": "0.2.0",
-          "from": "assert-plus@>=0.2.0 <0.3.0",
-          "resolved": "https://registry.npmjs.org/assert-plus/-/assert-plus-0.2.0.tgz"
-        },
-        "async": {
-          "version": "1.5.2",
-          "from": "async@>=1.4.0 <2.0.0",
-          "resolved": "https://registry.npmjs.org/async/-/async-1.5.2.tgz"
-        },
-        "aws-sign2": {
-          "version": "0.6.0",
-          "from": "aws-sign2@>=0.6.0 <0.7.0",
-          "resolved": "https://registry.npmjs.org/aws-sign2/-/aws-sign2-0.6.0.tgz"
-        },
-        "bl": {
-          "version": "1.0.2",
-          "from": "bl@>=1.0.0 <1.1.0",
-          "resolved": "https://registry.npmjs.org/bl/-/bl-1.0.2.tgz"
-        },
-        "boom": {
-          "version": "2.10.1",
-          "from": "boom@>=2.0.0 <3.0.0",
-          "resolved": "https://registry.npmjs.org/boom/-/boom-2.10.1.tgz"
-        },
-        "caseless": {
-          "version": "0.11.0",
-          "from": "caseless@>=0.11.0 <0.12.0",
-          "resolved": "https://registry.npmjs.org/caseless/-/caseless-0.11.0.tgz"
-        },
-        "combined-stream": {
-          "version": "1.0.5",
-          "from": "combined-stream@>=1.0.5 <1.1.0",
-          "resolved": "https://registry.npmjs.org/combined-stream/-/combined-stream-1.0.5.tgz"
-        },
-        "cryptiles": {
-          "version": "2.0.5",
-          "from": "cryptiles@>=2.0.0 <3.0.0",
-          "resolved": "https://registry.npmjs.org/cryptiles/-/cryptiles-2.0.5.tgz"
-        },
-        "delayed-stream": {
-          "version": "1.0.0",
-          "from": "delayed-stream@>=1.0.0 <1.1.0",
-          "resolved": "https://registry.npmjs.org/delayed-stream/-/delayed-stream-1.0.0.tgz"
-        },
-        "extend": {
-          "version": "3.0.0",
-          "from": "extend@>=3.0.0 <3.1.0",
-          "resolved": "https://registry.npmjs.org/extend/-/extend-3.0.0.tgz"
-        },
-        "forever-agent": {
-          "version": "0.6.1",
-          "from": "forever-agent@>=0.6.1 <0.7.0",
-          "resolved": "https://registry.npmjs.org/forever-agent/-/forever-agent-0.6.1.tgz"
-        },
-        "form-data": {
-          "version": "1.0.0-rc3",
-          "from": "form-data@>=1.0.0-rc3 <1.1.0",
-          "resolved": "https://registry.npmjs.org/form-data/-/form-data-1.0.0-rc3.tgz"
-        },
-        "fs-extra": {
-          "version": "0.26.5",
-          "from": "fs-extra@>=0.26.4 <0.27.0",
-          "resolved": "https://registry.npmjs.org/fs-extra/-/fs-extra-0.26.5.tgz"
-        },
-        "hawk": {
-          "version": "3.1.3",
-          "from": "hawk@>=3.1.0 <3.2.0",
-          "resolved": "https://registry.npmjs.org/hawk/-/hawk-3.1.3.tgz"
-        },
->>>>>>> 435c99a3
         "hoek": {
           "version": "2.16.3",
           "from": "hoek@>=2.0.0 <3.0.0",
@@ -2690,7 +1826,6 @@
       "from": "insert-module-globals@>=7.0.0 <8.0.0",
       "resolved": "https://registry.npmjs.org/insert-module-globals/-/insert-module-globals-7.0.1.tgz"
     },
-<<<<<<< HEAD
     "interpret": {
       "version": "1.0.0",
       "from": "interpret@>=1.0.0 <2.0.0",
@@ -2701,8 +1836,6 @@
       "from": "is@>=3.0.1 <4.0.0",
       "resolved": "https://registry.npmjs.org/is/-/is-3.1.0.tgz"
     },
-=======
->>>>>>> 435c99a3
     "is-absolute": {
       "version": "0.1.7",
       "from": "is-absolute@>=0.1.7 <0.2.0",
@@ -5172,15 +4305,9 @@
       "resolved": "https://registry.npmjs.org/phantom/-/phantom-0.7.2.tgz"
     },
     "phantomcss": {
-<<<<<<< HEAD
-      "version": "0.10.4",
-      "from": "phantomcss@>=0.10.4 <0.11.0",
-      "resolved": "https://registry.npmjs.org/phantomcss/-/phantomcss-0.10.4.tgz",
-=======
       "version": "0.11.1",
       "from": "phantomcss@latest",
       "resolved": "https://registry.npmjs.org/phantomcss/-/phantomcss-0.11.1.tgz",
->>>>>>> 435c99a3
       "dependencies": {
         "adm-zip": {
           "version": "0.2.1",
@@ -5269,22 +4396,6 @@
         }
       }
     },
-<<<<<<< HEAD
-    "phantomjs": {
-      "version": "1.9.19",
-      "from": "phantomjs@>=1.9.10 <2.0.0",
-      "resolved": "https://registry.npmjs.org/phantomjs/-/phantomjs-1.9.19.tgz",
-      "dependencies": {
-        "nopt": {
-          "version": "3.0.6",
-          "from": "nopt@>=3.0.1 <3.1.0",
-          "resolved": "https://registry.npmjs.org/nopt/-/nopt-3.0.6.tgz"
-        },
-        "npmconf": {
-          "version": "2.1.1",
-          "from": "npmconf@2.1.1",
-          "resolved": "https://registry.npmjs.org/npmconf/-/npmconf-2.1.1.tgz"
-=======
     "phantomjs-prebuilt": {
       "version": "2.1.4",
       "from": "phantomjs-prebuilt@*",
@@ -5304,7 +4415,6 @@
           "version": "1.2.4",
           "from": "which@>=1.2.2 <1.3.0",
           "resolved": "https://registry.npmjs.org/which/-/which-1.2.4.tgz"
->>>>>>> 435c99a3
         }
       }
     },
