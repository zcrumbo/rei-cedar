--- conflicted
+++ resolved
@@ -1,9 +1,5 @@
 <template>
-<<<<<<< HEAD
-  <cdr-list :modifier="['menu']">
-=======
   <cdr-list modifier="menu" data-backstop="cdr-list--menu">
->>>>>>> 1958c310
     <li><a href="/">List menu</a></li>
     <li><a href="/">List menu</a></li>
   </cdr-list>
