--- conflicted
+++ resolved
@@ -1,159 +1,6 @@
 <template>
   <div>
     <h2>Headings</h2>
-<<<<<<< HEAD
-    <div>
-      <cdr-heading :level="1" :modifier="['spruce-dsp-90']">spruce-dsp-90</cdr-heading>
-      <cdr-heading :level="2" :modifier="['spruce-dsp-90']">spruce-dsp-90</cdr-heading>
-      <cdr-heading :level="3" :modifier="['spruce-dsp-90']">spruce-dsp-90</cdr-heading>
-      <cdr-heading :level="4" :modifier="['spruce-dsp-90']">spruce-dsp-90</cdr-heading>
-      <cdr-heading :level="5" :modifier="['spruce-dsp-90']">spruce-dsp-90</cdr-heading>
-      <cdr-heading :level="6" :modifier="['spruce-dsp-90']">spruce-dsp-90</cdr-heading>
-    </div>
-    <div>
-      <cdr-heading :level="1" :modifier="['spruce-dsp-80']">spruce-dsp-80</cdr-heading>
-      <cdr-heading :level="2" :modifier="['spruce-dsp-80']">spruce-dsp-80</cdr-heading>
-      <cdr-heading :level="3" :modifier="['spruce-dsp-80']">spruce-dsp-80</cdr-heading>
-      <cdr-heading :level="4" :modifier="['spruce-dsp-80']">spruce-dsp-80</cdr-heading>
-      <cdr-heading :level="5" :modifier="['spruce-dsp-80']">spruce-dsp-80</cdr-heading>
-      <cdr-heading :level="6" :modifier="['spruce-dsp-80']">spruce-dsp-80</cdr-heading>
-    </div>
-    <div>
-      <cdr-heading :level="1" :modifier="['spruce-dsp-70']">spruce-dsp-70</cdr-heading>
-      <cdr-heading :level="2" :modifier="['spruce-dsp-70']">spruce-dsp-70</cdr-heading>
-      <cdr-heading :level="3" :modifier="['spruce-dsp-70']">spruce-dsp-70</cdr-heading>
-      <cdr-heading :level="4" :modifier="['spruce-dsp-70']">spruce-dsp-70</cdr-heading>
-      <cdr-heading :level="5" :modifier="['spruce-dsp-70']">spruce-dsp-70</cdr-heading>
-      <cdr-heading :level="6" :modifier="['spruce-dsp-70']">spruce-dsp-70</cdr-heading>
-    </div>
-    <div>
-      <cdr-heading :level="1" :modifier="['spruce-dsp-60']">spruce-dsp-60</cdr-heading>
-      <cdr-heading :level="2" :modifier="['spruce-dsp-60']">spruce-dsp-60</cdr-heading>
-      <cdr-heading :level="3" :modifier="['spruce-dsp-60']">spruce-dsp-60</cdr-heading>
-      <cdr-heading :level="4" :modifier="['spruce-dsp-60']">spruce-dsp-60</cdr-heading>
-      <cdr-heading :level="5" :modifier="['spruce-dsp-60']">spruce-dsp-60</cdr-heading>
-      <cdr-heading :level="6" :modifier="['spruce-dsp-60']">spruce-dsp-60</cdr-heading>
-    </div>
-    <div>
-      <cdr-heading :level="1" :modifier="['spruce-dsp-50']">spruce-dsp-50</cdr-heading>
-      <cdr-heading :level="2" :modifier="['spruce-dsp-50']">spruce-dsp-50</cdr-heading>
-      <cdr-heading :level="3" :modifier="['spruce-dsp-50']">spruce-dsp-50</cdr-heading>
-      <cdr-heading :level="4" :modifier="['spruce-dsp-50']">spruce-dsp-50</cdr-heading>
-      <cdr-heading :level="5" :modifier="['spruce-dsp-50']">spruce-dsp-50</cdr-heading>
-      <cdr-heading :level="6" :modifier="['spruce-dsp-50']">spruce-dsp-50</cdr-heading>
-    </div>
-    <div>
-      <cdr-heading :level="1" :modifier="['spruce-dsp-40']">spruce-dsp-40</cdr-heading>
-      <cdr-heading :level="2" :modifier="['spruce-dsp-40']">spruce-dsp-40</cdr-heading>
-      <cdr-heading :level="3" :modifier="['spruce-dsp-40']">spruce-dsp-40</cdr-heading>
-      <cdr-heading :level="4" :modifier="['spruce-dsp-40']">spruce-dsp-40</cdr-heading>
-      <cdr-heading :level="5" :modifier="['spruce-dsp-40']">spruce-dsp-40</cdr-heading>
-      <cdr-heading :level="6" :modifier="['spruce-dsp-40']">spruce-dsp-40</cdr-heading>
-    </div>
-    <div>
-      <cdr-heading :level="1" :modifier="['spruce-dsp-30']">spruce-dsp-30</cdr-heading>
-      <cdr-heading :level="2" :modifier="['spruce-dsp-30']">spruce-dsp-30</cdr-heading>
-      <cdr-heading :level="3" :modifier="['spruce-dsp-30']">spruce-dsp-30</cdr-heading>
-      <cdr-heading :level="4" :modifier="['spruce-dsp-30']">spruce-dsp-30</cdr-heading>
-      <cdr-heading :level="5" :modifier="['spruce-dsp-30']">spruce-dsp-30</cdr-heading>
-      <cdr-heading :level="6" :modifier="['spruce-dsp-30']">spruce-dsp-30</cdr-heading>
-    </div>
-    <div>
-      <cdr-heading :level="1" :modifier="['spruce-dsp-20']">spruce-dsp-20</cdr-heading>
-      <cdr-heading :level="2" :modifier="['spruce-dsp-20']">spruce-dsp-20</cdr-heading>
-      <cdr-heading :level="3" :modifier="['spruce-dsp-20']">spruce-dsp-20</cdr-heading>
-      <cdr-heading :level="4" :modifier="['spruce-dsp-20']">spruce-dsp-20</cdr-heading>
-      <cdr-heading :level="5" :modifier="['spruce-dsp-20']">spruce-dsp-20</cdr-heading>
-      <cdr-heading :level="6" :modifier="['spruce-dsp-20']">spruce-dsp-20</cdr-heading>
-    </div>
-    <div>
-      <cdr-heading :level="1" :modifier="['spruce-dsp-10']">spruce-dsp-10</cdr-heading>
-      <cdr-heading :level="2" :modifier="['spruce-dsp-10']">spruce-dsp-10</cdr-heading>
-      <cdr-heading :level="3" :modifier="['spruce-dsp-10']">spruce-dsp-10</cdr-heading>
-      <cdr-heading :level="4" :modifier="['spruce-dsp-10']">spruce-dsp-10</cdr-heading>
-      <cdr-heading :level="5" :modifier="['spruce-dsp-10']">spruce-dsp-10</cdr-heading>
-      <cdr-heading :level="6" :modifier="['spruce-dsp-10']">spruce-dsp-10</cdr-heading>
-    </div>
-    <div>
-      <cdr-heading :level="1" :modifier="['spruce-sbh-20']">spruce-sbh-20</cdr-heading>
-      <cdr-heading :level="2" :modifier="['spruce-sbh-20']">spruce-sbh-20</cdr-heading>
-      <cdr-heading :level="3" :modifier="['spruce-sbh-20']">spruce-sbh-20</cdr-heading>
-      <cdr-heading :level="4" :modifier="['spruce-sbh-20']">spruce-sbh-20</cdr-heading>
-      <cdr-heading :level="5" :modifier="['spruce-sbh-20']">spruce-sbh-20</cdr-heading>
-      <cdr-heading :level="6" :modifier="['spruce-sbh-20']">spruce-sbh-20</cdr-heading>
-    </div>
-    <div>
-      <cdr-heading :level="1" :modifier="['spruce-sbh-25']">spruce-sbh-25</cdr-heading>
-      <cdr-heading :level="2" :modifier="['spruce-sbh-25']">spruce-sbh-25</cdr-heading>
-      <cdr-heading :level="3" :modifier="['spruce-sbh-25']">spruce-sbh-25</cdr-heading>
-      <cdr-heading :level="4" :modifier="['spruce-sbh-25']">spruce-sbh-25</cdr-heading>
-      <cdr-heading :level="5" :modifier="['spruce-sbh-25']">spruce-sbh-25</cdr-heading>
-      <cdr-heading :level="6" :modifier="['spruce-sbh-25']">spruce-sbh-25</cdr-heading>
-    </div>
-    <div>
-      <cdr-heading :level="1" :modifier="['spruce-sbh-10']">spruce-sbh-10</cdr-heading>
-      <cdr-heading :level="2" :modifier="['spruce-sbh-10']">spruce-sbh-10</cdr-heading>
-      <cdr-heading :level="3" :modifier="['spruce-sbh-10']">spruce-sbh-10</cdr-heading>
-      <cdr-heading :level="4" :modifier="['spruce-sbh-10']">spruce-sbh-10</cdr-heading>
-      <cdr-heading :level="5" :modifier="['spruce-sbh-10']">spruce-sbh-10</cdr-heading>
-      <cdr-heading :level="6" :modifier="['spruce-sbh-10']">spruce-sbh-10</cdr-heading>
-    </div>
-    <div>
-      <cdr-heading :level="1" :modifier="['spruce-sbh-15']">spruce-sbh-15</cdr-heading>
-      <cdr-heading :level="2" :modifier="['spruce-sbh-15']">spruce-sbh-15</cdr-heading>
-      <cdr-heading :level="3" :modifier="['spruce-sbh-15']">spruce-sbh-15</cdr-heading>
-      <cdr-heading :level="4" :modifier="['spruce-sbh-15']">spruce-sbh-15</cdr-heading>
-      <cdr-heading :level="5" :modifier="['spruce-sbh-15']">spruce-sbh-15</cdr-heading>
-      <cdr-heading :level="6" :modifier="['spruce-sbh-15']">spruce-sbh-15</cdr-heading>
-    </div>
-    <div>
-      <cdr-heading :level="1" :modifier="['spruce-bdy-20']">spruce-bdy-20</cdr-heading>
-      <cdr-heading :level="2" :modifier="['spruce-bdy-20']">spruce-bdy-20</cdr-heading>
-      <cdr-heading :level="3" :modifier="['spruce-bdy-20']">spruce-bdy-20</cdr-heading>
-      <cdr-heading :level="4" :modifier="['spruce-bdy-20']">spruce-bdy-20</cdr-heading>
-      <cdr-heading :level="5" :modifier="['spruce-bdy-20']">spruce-bdy-20</cdr-heading>
-      <cdr-heading :level="6" :modifier="['spruce-bdy-20']">spruce-bdy-20</cdr-heading>
-    </div>
-    <div>
-      <cdr-heading :level="1" :modifier="['spruce-bdy-25']">spruce-bdy-25</cdr-heading>
-      <cdr-heading :level="2" :modifier="['spruce-bdy-25']">spruce-bdy-25</cdr-heading>
-      <cdr-heading :level="3" :modifier="['spruce-bdy-25']">spruce-bdy-25</cdr-heading>
-      <cdr-heading :level="4" :modifier="['spruce-bdy-25']">spruce-bdy-25</cdr-heading>
-      <cdr-heading :level="5" :modifier="['spruce-bdy-25']">spruce-bdy-25</cdr-heading>
-      <cdr-heading :level="6" :modifier="['spruce-bdy-25']">spruce-bdy-25</cdr-heading>
-    </div>
-    <div>
-      <cdr-heading :level="1" :modifier="['spruce-bdy-10']">spruce-bdy-10</cdr-heading>
-      <cdr-heading :level="2" :modifier="['spruce-bdy-10']">spruce-bdy-10</cdr-heading>
-      <cdr-heading :level="3" :modifier="['spruce-bdy-10']">spruce-bdy-10</cdr-heading>
-      <cdr-heading :level="4" :modifier="['spruce-bdy-10']">spruce-bdy-10</cdr-heading>
-      <cdr-heading :level="5" :modifier="['spruce-bdy-10']">spruce-bdy-10</cdr-heading>
-      <cdr-heading :level="6" :modifier="['spruce-bdy-10']">spruce-bdy-10</cdr-heading>
-    </div>
-    <div>
-      <cdr-heading :level="1" :modifier="['spruce-bdy-15']">spruce-bdy-15</cdr-heading>
-      <cdr-heading :level="2" :modifier="['spruce-bdy-15']">spruce-bdy-15</cdr-heading>
-      <cdr-heading :level="3" :modifier="['spruce-bdy-15']">spruce-bdy-15</cdr-heading>
-      <cdr-heading :level="4" :modifier="['spruce-bdy-15']">spruce-bdy-15</cdr-heading>
-      <cdr-heading :level="5" :modifier="['spruce-bdy-15']">spruce-bdy-15</cdr-heading>
-      <cdr-heading :level="6" :modifier="['spruce-bdy-15']">spruce-bdy-15</cdr-heading>
-    </div>
-    <div>
-      <cdr-heading :level="1" :modifier="['spruce-cpt-10']">spruce-cpt-10</cdr-heading>
-      <cdr-heading :level="2" :modifier="['spruce-cpt-10']">spruce-cpt-10</cdr-heading>
-      <cdr-heading :level="3" :modifier="['spruce-cpt-10']">spruce-cpt-10</cdr-heading>
-      <cdr-heading :level="4" :modifier="['spruce-cpt-10']">spruce-cpt-10</cdr-heading>
-      <cdr-heading :level="5" :modifier="['spruce-cpt-10']">spruce-cpt-10</cdr-heading>
-      <cdr-heading :level="6" :modifier="['spruce-cpt-10']">spruce-cpt-10</cdr-heading>
-    </div>
-    <div>
-      <cdr-heading :level="1" :modifier="['spruce-ftn-10']">spruce-ftn-10</cdr-heading>
-      <cdr-heading :level="2" :modifier="['spruce-ftn-10']">spruce-ftn-10</cdr-heading>
-      <cdr-heading :level="3" :modifier="['spruce-ftn-10']">spruce-ftn-10</cdr-heading>
-      <cdr-heading :level="4" :modifier="['spruce-ftn-10']">spruce-ftn-10</cdr-heading>
-      <cdr-heading :level="5" :modifier="['spruce-ftn-10']">spruce-ftn-10</cdr-heading>
-      <cdr-heading :level="6" :modifier="['spruce-ftn-10']">spruce-ftn-10</cdr-heading>
-=======
     <div data-backstop="heading-spruce-dsp-90">
       <cdr-heading level="1" modifier="spruce-dsp-90">spruce-dsp-90</cdr-heading>
       <cdr-heading level="2" modifier="spruce-dsp-90">spruce-dsp-90</cdr-heading>
@@ -305,7 +152,6 @@
       <cdr-heading level="4" modifier="spruce-ftn-10">spruce-ftn-10</cdr-heading>
       <cdr-heading level="5" modifier="spruce-ftn-10">spruce-ftn-10</cdr-heading>
       <cdr-heading level="6" modifier="spruce-ftn-10">spruce-ftn-10</cdr-heading>
->>>>>>> 1958c310
     </div>
   </div>
 </template>
