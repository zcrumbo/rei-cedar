--- conflicted
+++ resolved
@@ -1,14 +1,3 @@
-<<<<<<< HEAD
-```
-<div>
-   <cdr-caption
-      :summary="`Lorem ipsum dolor sit amet consectetur adipisicing elit. At perferendis"
-      credit="Lorem ipsum dolor sit"
-    />
-</div>
-```
-=======
 # <span class="display-name">CdrCaption</span>
 
 * Cedar 2 component for captions
->>>>>>> 46cc2664
