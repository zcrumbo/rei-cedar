{
  "name": "@rei/cdr-activity-card",
  "version": "0.0.1",
  "description": "REI Cedar Style Framework - Vue Component for Activity Card",
  "homepage": "https://rei.github.io/rei-cedar/#cdr-card-activity",
  "license": "ISC",
  "author": "REI Software Engineering",
  "private": false,
  "main": "dist/cdr-activity-card.js",
  "style": "dist/cdr-activity-card.css",
  "config": {
    "buildConfig": "webpack.dist.conf",
    "composition": "activityCard",
    "tagName": "activity-card"
  },
  "publishConfig": {
    "access": "public"
  },
  "scripts": {
    "prepublishOnly": "npm run build && pkg-ok",
    "build": "node ../../../build/build.js"
  },
  "peerDependencies": {
    "@rei/cdr-assets": "^0.0.2",
    "@rei/cdr-card": "^0.0.1",
    "@rei/cdr-icon": "^0.0.2",
    "@rei/cdr-img": "^0.0.1",
    "@rei/cdr-list": "^0.0.1",
    "@rei/cdr-media-object": "^0.0.1",
    "@rei/cdr-rating": "^0.0.1",
<<<<<<< HEAD
=======
    "@rei/cdr-text": "^0.1.0",
    "svgxuse": "^1.2.4",
>>>>>>> 717168bd
    "vue": "^2.5.13"
  },
  "devDependencies": {
    "@rei/cdr-assets": "^0.0.2",
    "@rei/cdr-card": "^0.0.1",
    "@rei/cdr-icon": "^0.0.2",
    "@rei/cdr-img": "^0.0.1",
    "@rei/cdr-list": "^0.0.1",
    "@rei/cdr-media-object": "^0.0.1",
    "@rei/cdr-rating": "^0.0.1",
    "@rei/cdr-text": "^0.1.0",
    "pkg-ok": "^1.1.0"
  }
}<|MERGE_RESOLUTION|>--- conflicted
+++ resolved
@@ -28,11 +28,7 @@
     "@rei/cdr-list": "^0.0.1",
     "@rei/cdr-media-object": "^0.0.1",
     "@rei/cdr-rating": "^0.0.1",
-<<<<<<< HEAD
-=======
     "@rei/cdr-text": "^0.1.0",
-    "svgxuse": "^1.2.4",
->>>>>>> 717168bd
     "vue": "^2.5.13"
   },
   "devDependencies": {
