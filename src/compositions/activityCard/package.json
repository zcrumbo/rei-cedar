--- conflicted
+++ resolved
@@ -1,10 +1,6 @@
 {
   "name": "@rei/cdr-activity-card",
-<<<<<<< HEAD
-  "version": "0.1.0",
-=======
   "version": "0.1.1",
->>>>>>> f5c335e8
   "author": "REI Software Engineering",
   "description": "REI Cedar Style Framework - Vue Component for Activity Card",
   "homepage": "https://rei.github.io/rei-cedar/#cdr-card-activity",
