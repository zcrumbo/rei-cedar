<template>
  <div id="app" class="container-fluid">
    <h1>Cedar Proving grounds</h1>
    
    <images></images>
    <icons data-backstop="icons"></icons>
    <headings></headings>
<<<<<<< HEAD
    <anchors></anchors>
    <buttons></buttons>
    <lists></lists>
    <forms></forms>
=======
    <anchors data-backstop="anchors"></anchors>
    <buttons data-backstop="buttons"></buttons>
    <lists data-backstop="lists"></lists>
>>>>>>> c1b34ff2
    <grid></grid>
    <test data-backstop="test"></test>
    <mountains></mountains>

  </div>
</template>

<script>
  import Components from './components/_index';
  import Directives from './directives/_index';
  // add examples
  import examples from './examples/_index';

  Object.keys(examples).forEach((key) => {
    Components[key] = examples[key];
  });
  // end add examples

  export default {
    name: 'app',
    components: Components,
    directives: Directives,
  };
</script>

<style scoped>
  
</style><|MERGE_RESOLUTION|>--- conflicted
+++ resolved
@@ -5,16 +5,9 @@
     <images></images>
     <icons data-backstop="icons"></icons>
     <headings></headings>
-<<<<<<< HEAD
-    <anchors></anchors>
-    <buttons></buttons>
-    <lists></lists>
-    <forms></forms>
-=======
     <anchors data-backstop="anchors"></anchors>
     <buttons data-backstop="buttons"></buttons>
     <lists data-backstop="lists"></lists>
->>>>>>> c1b34ff2
     <grid></grid>
     <test data-backstop="test"></test>
     <mountains></mountains>
