<template>
  <div
    id="app"
    class="cdr-container-fluid"
  >
    <h1>Cedar Proving grounds</h1>
    <!-- <router-link
      v-for="route in routes"
      :key="route.path"
      :to="route.path">{{ route.name }} *
    </router-link>

    <links
      class="cpg-section"
      data-backstop="links"
    />
    <accordion
      class="cpg-section"
      data-backstop="accordion"
    />
    <breadcrumb
      class="cpg-section"
      data-backstop="breadcrumbs"
    />
    <buttons
      class="cpg-section"
      data-backstop="buttons"
    />
    <cta
      class="cpg-section"
      data-backstop="cta-buttons"
    />
<<<<<<< HEAD
    <icon-only-buttons
      class="cpg-section"
      data-backstop="icon-only-buttons"
    />
    <cards class="cpg-section"/> -->
=======
    <cards class="cpg-section"/>
>>>>>>> 96eaa289
    <!-- <card-content class="cpg-section"></card-content> -->
    <!-- <activity class="cpg-section"/>
    <checkboxes
      class="cpg-section"
      data-backstop="checkboxes"
    />
    <grid class="cpg-section"/>
    <texts class="cpg-section"/>
    <icons
      class="cpg-section"
      data-backstop="icons"
    />
    <images class="cpg-section"/>
    <searchbox
      class="cpg-section"
      data-backstop="search"
    />
    <inputs
      class="cpg-section"
      data-backstop="inputs"
    />
    <lists
      class="cpg-section"
      data-backstop="lists"
    />
    <mediaObject class="cpg-section"/>
    <mountains class="cpg-section"/>
    <radios
      class="cpg-section"
      data-backstop="radios"
    />
    <quote-example
      class="cpg-section"
      data-backstop="quote"
    />
    <ratings
      class="cpg-section"
      data-backstop="ratings"
    />
    <selects
      class="cpg-section"
      data-backstop="selects"
    /> -->
    <tabs
      class="cpg-section"
      data-backstop="tabs"
    />
    <!-- <utilities class="cpg-section"/>

    <caption-example
      class="cpg-section"
      data-backstop="caption"
    /> -->
    <router-view />
  </div>
</template>

<script>
import examples from 'componentsdir/examples';
import compexamples from 'compositionsdir/examples';
import routes from './router';

const all = Object.assign({}, examples, compexamples);
export default {
  name: 'App',
  components: all,
  data() {
    return {
      routes,
    };
  },
};
</script>

<style scoped>
  .cpg-section {
    margin: 16px 0;
  }
</style><|MERGE_RESOLUTION|>--- conflicted
+++ resolved
@@ -4,7 +4,7 @@
     class="cdr-container-fluid"
   >
     <h1>Cedar Proving grounds</h1>
-    <!-- <router-link
+    <router-link
       v-for="route in routes"
       :key="route.path"
       :to="route.path">{{ route.name }} *
@@ -30,17 +30,9 @@
       class="cpg-section"
       data-backstop="cta-buttons"
     />
-<<<<<<< HEAD
-    <icon-only-buttons
-      class="cpg-section"
-      data-backstop="icon-only-buttons"
-    />
-    <cards class="cpg-section"/> -->
-=======
     <cards class="cpg-section"/>
->>>>>>> 96eaa289
     <!-- <card-content class="cpg-section"></card-content> -->
-    <!-- <activity class="cpg-section"/>
+    <activity class="cpg-section"/>
     <checkboxes
       class="cpg-section"
       data-backstop="checkboxes"
@@ -81,17 +73,17 @@
     <selects
       class="cpg-section"
       data-backstop="selects"
-    /> -->
+    />
     <tabs
       class="cpg-section"
       data-backstop="tabs"
     />
-    <!-- <utilities class="cpg-section"/>
+    <utilities class="cpg-section"/>
 
     <caption-example
       class="cpg-section"
       data-backstop="caption"
-    /> -->
+    />
     <router-view />
   </div>
 </template>
