<template>
  <div id="app" class="container-fluid">
    <h1>Cedar Proving grounds</h1>

    <anchors data-backstop="anchors"></anchors>
    <buttons data-backstop="buttons"></buttons>
    <checkboxes data-backstop="checkboxes"></checkboxes>
    <headings data-backstop="headings"></headings>
    <icons data-backstop="icons"></icons>
    <images></images>
    <inputs data-backstop="inputs"></inputs>
    <lists data-backstop="lists"></lists>
<<<<<<< HEAD
    <media-object></media-object>
    <cards></cards>
    <card-content></card-content>
=======
    <mediaObject></mediaObject>
    <mountains></mountains>
>>>>>>> e7dd99ba
    <selects data-backstop="selects"></selects>
    <grid></grid>
    <test data-backstop="test"></test>

  </div>
</template>

<script>
  import Components from './components/_index';
  import Directives from './directives/_index';
  // add examples
  import examples from './components/examples';

  Object.keys(examples).forEach((key) => {
    Components[key] = examples[key];
  });
  // end add examples

  export default {
    name: 'app',
    components: Components,
    directives: Directives,
  };
</script>

<style scoped>

</style><|MERGE_RESOLUTION|>--- conflicted
+++ resolved
@@ -4,24 +4,19 @@
 
     <anchors data-backstop="anchors"></anchors>
     <buttons data-backstop="buttons"></buttons>
+    <cards></cards>
+    <card-content></card-content>
     <checkboxes data-backstop="checkboxes"></checkboxes>
+    <grid></grid>
     <headings data-backstop="headings"></headings>
     <icons data-backstop="icons"></icons>
     <images></images>
     <inputs data-backstop="inputs"></inputs>
     <lists data-backstop="lists"></lists>
-<<<<<<< HEAD
-    <media-object></media-object>
-    <cards></cards>
-    <card-content></card-content>
-=======
     <mediaObject></mediaObject>
     <mountains></mountains>
->>>>>>> e7dd99ba
     <selects data-backstop="selects"></selects>
-    <grid></grid>
     <test data-backstop="test"></test>
-
   </div>
 </template>
 
