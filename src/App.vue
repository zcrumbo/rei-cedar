--- conflicted
+++ resolved
@@ -4,26 +4,6 @@
     class="cdr-container-fluid"
   >
     <h1>Cedar Proving grounds</h1>
-<<<<<<< HEAD
-    <!-- <router-link to="buttons">Buttons</router-link>
-    <router-link to="grids">Grids</router-link>
-    <router-link to="cards">Cards</router-link>
-    <router-link to="checkboxes">Checkboxes</router-link>
-    <router-link to="icons">Icons</router-link>
-    <router-link to="images">Images</router-link>
-    <router-link to="links">Links</router-link>
-    <router-link to="lists">Lists</router-link>
-    <router-link to="mediaobjects">Media Objects</router-link>
-    <router-link to="quotes">Quotes</router-link>
-    <router-link to="ratings">Ratings</router-link>
-    <router-link to="radios">Radios</router-link>
-    <router-link to="selects">Selects</router-link>
-    <router-link to="texts">Texts</router-link>
-    <router-link to="activitycards">Activity Cards</router-link>
-    <router-link to="captions">Captions</router-link>
-    <router-link to="searches">Searches</router-link> -->
-    <!-- <links
-=======
     <router-link
       v-for="route in routes"
       :key="route.path"
@@ -31,7 +11,6 @@
     </router-link>
 
     <links
->>>>>>> f37bc9dc
       class="cpg-section"
       data-backstop="links"
     />
@@ -39,9 +18,6 @@
       class="cpg-section"
       data-backstop="buttons"
     />
-<<<<<<< HEAD
-    <cards class="cpg-section"/> -->
-=======
     <cta
       class="cpg-section"
       data-backstop="cta-buttons"
@@ -51,7 +27,6 @@
       data-backstop="icon-only-buttons"
     />
     <cards class="cpg-section"/>
->>>>>>> f37bc9dc
     <!-- <card-content class="cpg-section"></card-content> -->
     <!-- <activity class="cpg-section"/>
     <checkboxes
