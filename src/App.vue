--- conflicted
+++ resolved
@@ -13,84 +13,6 @@
         Cedar Proving grounds
       </cdr-text>
 
-<<<<<<< HEAD
-    <links
-      class="cpg-section"
-      data-backstop="links"
-    />
-    <accordion
-      class="cpg-section"
-      data-backstop="accordion"
-    />
-    <breadcrumb
-      class="cpg-section"
-      data-backstop="breadcrumbs"
-    />
-    <buttons
-      class="cpg-section"
-      data-backstop="buttons"
-    />
-    <cta
-      class="cpg-section"
-      data-backstop="cta-links"
-    />
-    <cards class="cpg-section"/>
-    <!-- <card-content class="cpg-section"></card-content> -->
-    <activity class="cpg-section"/>
-    <checkboxes
-      class="cpg-section"
-      data-backstop="checkboxes"
-    />
-    <grid class="cpg-section"/>
-    <texts class="cpg-section"/>
-    <icons
-      class="cpg-section"
-      data-backstop="icons"
-    />
-    <images class="cpg-section"/>
-    <searchbox
-      class="cpg-section"
-      data-backstop="search"
-    />
-    <inputs
-      class="cpg-section"
-      data-backstop="inputs"
-    />
-    <layouts
-      class="cgp-section"
-    />
-    <lead-example
-      class="cpg-section"
-      data-backstop="lead"
-    />
-    <lists
-      class="cpg-section"
-      data-backstop="lists"
-    />
-    <mediaObject class="cpg-section"/>
-    <mountains class="cpg-section"/>
-    <radios
-      class="cpg-section"
-      data-backstop="radios"
-    />
-    <quote-example
-      class="cpg-section"
-      data-backstop="quote"
-    />
-    <ratings
-      class="cpg-section"
-      data-backstop="ratings"
-    />
-    <selects
-      class="cpg-section"
-      data-backstop="selects"
-    />
-    <tabs
-      class="cpg-section"
-      data-backstop="tabs"
-    />
-    <utilities class="cpg-section"/>
-=======
       <cdr-radio
         name="theme-picker"
         value="light"
@@ -103,7 +25,6 @@
         v-model="globalTheme"
         @change="radioNavigate"
       >Dark</cdr-radio>
->>>>>>> 0f4d654b
 
       <router-link
         v-for="route in routes"
