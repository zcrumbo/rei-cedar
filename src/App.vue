--- conflicted
+++ resolved
@@ -27,69 +27,36 @@
       <cdr-a data-backstop="cdr-link--standalone" href="https://www.google.com/" :modifier="['standalone']">An example standalone link</cdr-a>
     </cdr-card>
 
-    <cdr-card className="cdr-card">      
-      <cdr-button disabled data-backstop="cdr-button disabled">Disabled</cdr-button>
+    <cdr-card className="cdr-card">
+       <cdr-button disabled data-backstop="cdr-button disabled">Disabled</cdr-button>
     </cdr-card>
-    <cdr-card className="cdr-card">
-      <cdr-button data-backstop="cdr-button">Primary large</cdr-button>
-      <cdr-button data-backstop="cdr-button--small" :modifier="['small']">Primary small</cdr-button>
-      <cdr-button  data-backstop="cdr-button--extraSmall" :modifier="['extraSmall']">Primary extra small</cdr-button>
-    </cdr-card>
-    <cdr-card className="cdr-card">
-      <cdr-button data-backstop="cdr-button--secondary" :type="['submit']" :modifier="['secondary']">Secondary large</cdr-button>
-      <cdr-button data-backstop="cdr-button--secondary--small" :modifier="['secondary', 'small']">Secondary small</cdr-button>
-      <cdr-button  data-backstop="cdr-button--secondary--extraSmall" :modifier="['secondary', 'extraSmall']">Secondary extra small</cdr-button>
-    </cdr-card>
-    <cdr-card className="cdr-card">
-      <cdr-button data-backstop="cdr-button--blackAlternate" :modifier="['blackAlternate']">Black alternate large</cdr-button>
-      <cdr-button data-backstop="cdr-button--blackAlternate--small" :modifier="['blackAlternate', 'small']">Black alternate small</cdr-button>
-      <cdr-button data-backstop="cdr-button--blackAlternate--extraSmall" :modifier="['blackAlternate', 'extraSmall']">Black alternate extra small</cdr-button>
-    </cdr-card>
-    <cdr-card className="cdr-card cdr-bg--dark-20">
-      <cdr-button data-backstop="cdr-button--whiteAlternate" :modifier="['whiteAlternate']">White alternate large</cdr-button>
-      <cdr-button data-backstop="cdr-button--whiteAlternate--small" :modifier="['whiteAlternate', 'small']">White alternate small</cdr-button>
-      <cdr-button data-backstop="cdr-button--whiteAlternate--extraSmall" :modifier="['whiteAlternate', 'extraSmall']">White alternate extra small</cdr-button>
-    </cdr-card>
-    <cdr-card className="cdr-card cdr-btnGroup">
-      <cdr-button data-backstop="cdr-btnGroup cdr-button">Primary large</cdr-button>
-      <cdr-button data-backstop="cdr-btnGroup cdr-button--secondary" :modifier="['secondary']">Secondary large</cdr-button>
-    </cdr-card>
-    <cdr-card className="cdr-card">
-      <cdr-button data-backstop="cdr-button--link" :modifier="['link']">Button styled as link</cdr-button>
-    </cdr-card>
-    <cdr-card className="cdr-card">
-      <cdr-button data-backstop="cdr-button--link-standalone" :modifier="['link', 'link-standalone']">Button styled as standalone link</cdr-button>
-    </cdr-card>
-    <cdr-card className="cdr-card">
-<<<<<<< HEAD
-      <cdr-button disabled data-backstop="cdr-button disabled">Disabled</cdr-button>
-    </cdr-card>
-    <cdr-card className="cdr-card">
+    <cdr-card className="cdr-button-group">
       <cdr-button data-backstop="cdr-button">Primary large</cdr-button>
       <cdr-button data-backstop="cdr-button--small" :modifier="['small']">Primary small</cdr-button>
       <cdr-button  data-backstop="cdr-button--extra-small" :modifier="['extra-small']">Primary extra small</cdr-button>
     </cdr-card>
-    <cdr-card className="cdr-card">
+    <cdr-card className="cdr-button-group">
       <cdr-button data-backstop="cdr-button--secondary" :type="['submit']" :modifier="['secondary']">Secondary large</cdr-button>
       <cdr-button data-backstop="cdr-button--secondary--small" :modifier="['secondary', 'small']">Secondary small</cdr-button>
       <cdr-button  data-backstop="cdr-button--secondary--extra-small" :modifier="['secondary', 'extra-small']">Secondary extra small</cdr-button>
     </cdr-card>
-    <cdr-card className="cdr-card">
+    <cdr-card className="cdr-button-group">
       <cdr-button data-backstop="cdr-button--alternate" :modifier="['alternate']">Black alternate large</cdr-button>
       <cdr-button data-backstop="cdr-button--alternate--small" :modifier="['alternate', 'small']">Black alternate small</cdr-button>
       <cdr-button data-backstop="cdr-button--alternate--extra-small" :modifier="['alternate', 'extra-small']">Black alternate extra small</cdr-button>
     </cdr-card>
-    <cdr-card className="cdr-card cdr-bg--dark-20">
+    <cdr-card className="cdr-card cdr-button-group cdr-bg--dark-20">
       <cdr-button data-backstop="cdr-button--secondary-alternate" :modifier="['secondary-alternate']">White alternate large</cdr-button>
       <cdr-button data-backstop="cdr-button--secondary-alternate--small" :modifier="['secondary-alternate', 'small']">White alternate small</cdr-button>
       <cdr-button data-backstop="cdr-button--secondary-alternate--extra-small" :modifier="['secondary-alternate', 'extra-small']">White alternate extra small</cdr-button>
     </cdr-card>
-    <cdr-card className="cdr-card cdr-btnGroup">
-      <cdr-button data-backstop="cdr-btnGroup cdr-button">Primary large</cdr-button>
-      <cdr-button data-backstop="cdr-btnGroup cdr-button--secondary" :modifier="['secondary']">Secondary large</cdr-button>
-=======
-      <cdr-button data-backstop="cdr-button cdr-link" href="https://www.google.com/" target="_blank">Button component - link option</cdr-button>
->>>>>>> c091edbe
+    <cdr-card className="cdr-card">
+    <p> Buttons with hrefs </p>
+      <cdr-button data-backstop="cdr-button--link" href="https://www.google.com/" target="_blank">Link Button component - link option</cdr-button>
+      <cdr-button data-backstop="cdr-button--link-standalone" href="https://www.google.com/" target="_blank" :modifier="['standalone']" >Button component - standalone link option</cdr-button>
+      <p> Buttons without hrefs</p>
+      <cdr-button data-backstop="cdr-button--link-none-link" :modifier="['link']">Link Button component - link option</cdr-button>
+      <cdr-button data-backstop="cdr-button--link-standalone-none-link" :modifier="['standalone']" >Button component - standalone link option</cdr-button>
     </cdr-card>
 
     <grid></grid>
@@ -106,7 +73,6 @@
   Components.grid = grid;
   // end extra
 
-
   export default {
     name: 'app',
     components: Components,
