<template>
  <div id="app" class="container-fluid">
    <h1>Cedar Proving grounds</h1>

    <images></images>
    <icons data-backstop="icons"></icons>
    <headings data-backstop="headings"></headings>
    <anchors data-backstop="anchors"></anchors>
    <buttons data-backstop="buttons"></buttons>
    <lists data-backstop="lists"></lists>
<<<<<<< HEAD
    <selects data-backstop="selects"></selects>
=======
    <mediaObject></mediaObject>
>>>>>>> c1dcc916
    <inputs data-backstop="inputs"></inputs>
    <grid></grid>
    <test data-backstop="test"></test>
    <mountains></mountains>

  </div>
</template>

<script>
  import Components from './components/_index';
  import Directives from './directives/_index';
  // add examples
  import examples from './examples/_index';

  Object.keys(examples).forEach((key) => {
    Components[key] = examples[key];
  });
  // end add examples

  export default {
    name: 'app',
    components: Components,
    directives: Directives,
  };
</script>

<style scoped>

</style><|MERGE_RESOLUTION|>--- conflicted
+++ resolved
@@ -8,11 +8,8 @@
     <anchors data-backstop="anchors"></anchors>
     <buttons data-backstop="buttons"></buttons>
     <lists data-backstop="lists"></lists>
-<<<<<<< HEAD
+    <mediaObject></mediaObject>
     <selects data-backstop="selects"></selects>
-=======
-    <mediaObject></mediaObject>
->>>>>>> c1dcc916
     <inputs data-backstop="inputs"></inputs>
     <grid></grid>
     <test data-backstop="test"></test>
