--- conflicted
+++ resolved
@@ -96,9 +96,6 @@
       text-decoration: underline;
     }
   }
-<<<<<<< HEAD
-}
-=======
   --decoration-text-off: {
     text-decoration: none;
 
@@ -109,5 +106,4 @@
       text-decoration: none;
     }
   }
-}
->>>>>>> 7c533640
+}