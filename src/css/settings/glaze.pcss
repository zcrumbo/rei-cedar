/*
* REI-Cedar skin
* applying glazes from the following variables enables consistant shared default color
* combinations across unique REI-Cedar elements
*
* TOC
* Neutral
** Glaze-Transparnent
* Lights
* Glaze-Light-10
**Glaze-Light-10 actions
* Darks
* Glaze-Dark-10
**Glaze-Dark-10 actions
*
*/
:root {
  /*
  * Neutral
  */
  --glaze-outline: {
    &:focus {
      outline-color: var(--color-outline-focus);
    }
  }
  --glaze-transparent: {
    background-color: var(--color-transparent-background);
    border-color: var(--color-transparent-border);
    color: var(--color-transparent);
  }
  --glaze-transparent-actions: {
    @apply --glaze-transparent;
    @apply --glaze-outline;

    &:hover,
    &:active,
<<<<<<< HEAD
    &:focus,
    &:visited {
      background-color: var(--color-transparent-background);
      color: var(--color-transparent);
=======
    &:focus {
      background-color: var(--color-transparent-background-color);
      color: var(--color-transparent-color);
>>>>>>> 7c533640
    }
  }
  --glaze-disabled: {
    background-color: var(--color-disabled-background-color);
    border-color: var(--color-disabled-border-color);
    color: var(--color-disabled-color);
  }

  --glaze-core: {
    background-color: var(--color-core-background);
    border-color: var(--color-core-border);
    color: var(--color-core-text);
  }
  --glaze-core-actions: {
    @apply --glaze-core;
    @apply --glaze-outline;

    &:hover,
    &:active,
    &:focus {
      background-color: var(--color-core-background-active);
      border-color: var(--color-core-background-active);
      color: var(--color-core-text);
    }
  }

  /*
  * Lights
  */

  /* Light-10 */
  --glaze-light-10: {
    background-color: var(--color-light-10-background);
    border-color: var(--color-light-10-border);
    color: var(--color-light-10-color);
  }
  --glaze-light-10-actions: {
    @apply --glaze-light-10;
    @apply --glaze-outline;

    &:hover,
    &:active,
    &:focus {
      background-color: var(--color-light-10-background-color-active);
<<<<<<< HEAD
      border-color: var(--color-light-10-border);
=======
      border-color: var(--color-light-10-border-color);
      color: var(--color-light-10-color);
>>>>>>> 7c533640
    }
  }

  /* Light-10-alternate */
  --glaze-light-10-alternate: {
    background-color: var(--color-light-10-background);
    border-color: var(--color-dark-10-border);
    color: var(--color-light-10-color);
  }
  --glaze-light-10-alternate-actions: {
    @apply --glaze-light-10-alternate;
    @apply --glaze-outline;

    &:hover,
    &:active,
    &:focus {
      background-color: var(--color-light-10-background-color-active);
<<<<<<< HEAD
      border-color: var(--color-dark-10-border);
=======
      border-color: var(--color-dark-10-border-color);
      color: var(--color-light-10-color);
>>>>>>> 7c533640
    }
  }

  /*
  * Darks
  */

  /* Dark-10 */
  --glaze-dark-10: {
    background-color: var(--color-dark-10-background-color);
    border-color: var(--color-dark-10-border);
    color: var(--color-dark-10-color);
  }
  --glaze-dark-10-actions: {
    @apply --glaze-dark-10;
    @apply --glaze-outline;

    &:hover,
    &:active,
    &:focus {
      background-color: var(--color-dark-10-background-color-active);
      border-color: var(--color-dark-10-background-color-active);
      color: var(--color-dark-10-color);
    }
  }

  /* Dark-20 */
}<|MERGE_RESOLUTION|>--- conflicted
+++ resolved
@@ -34,16 +34,9 @@
 
     &:hover,
     &:active,
-<<<<<<< HEAD
-    &:focus,
-    &:visited {
-      background-color: var(--color-transparent-background);
-      color: var(--color-transparent);
-=======
     &:focus {
       background-color: var(--color-transparent-background-color);
       color: var(--color-transparent-color);
->>>>>>> 7c533640
     }
   }
   --glaze-disabled: {
@@ -88,12 +81,9 @@
     &:active,
     &:focus {
       background-color: var(--color-light-10-background-color-active);
-<<<<<<< HEAD
-      border-color: var(--color-light-10-border);
-=======
       border-color: var(--color-light-10-border-color);
       color: var(--color-light-10-color);
->>>>>>> 7c533640
+
     }
   }
 
@@ -111,12 +101,8 @@
     &:active,
     &:focus {
       background-color: var(--color-light-10-background-color-active);
-<<<<<<< HEAD
-      border-color: var(--color-dark-10-border);
-=======
       border-color: var(--color-dark-10-border-color);
       color: var(--color-light-10-color);
->>>>>>> 7c533640
     }
   }
 
