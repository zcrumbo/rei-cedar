--- conflicted
+++ resolved
@@ -22,14 +22,4 @@
   /* Transparent  */
   --color-transparent-background: transparent;
   --color-transparent-border: inherit;
-<<<<<<< HEAD
-=======
-  --color-transparent: var(--sys-color-core-contrast);
-
-  /* Feedback Colors */
-  --sys-color-success: #a1c900;
-  --sys-color-warning: #e4ac00;
-  --sys-color-error: #c00;
-  --sys-color-info: #222;
->>>>>>> 7cd49ac0
 }