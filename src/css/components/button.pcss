.cdr-btnGroup * {
<<<<<<< HEAD
  width: 100%;
  display: block;
  margin-bottom: 2rem;

  &:first-child {
    margin-left: 0;
  }

  @media (--medium) {
    width: auto;
    display: inline;
    margin: 0 0 2rem 1.6rem;
  }
}

.cdr-button {
  border-width: var(--btn-border-width);
  border-style: var(--btn-border-style);
  cursor: var(--btn-cursor);

  @apply --button-theme;
  @apply --action-type-and-size;

  /* button themes */

  &--alternate {
    @apply --button-alternate-theme;
  }

  &--secondary {
    @apply --button-secondary-theme;
  }

  &--secondary-alternate {
    @apply --button-secondary-alternate-theme;
  }

  /* button sizes */

  &--small {
    @apply --action-type-and-size-small;
  }

  &--extra-small {
    @apply --action-type-and-size-extra-small;
  }

  /* button states */

  &[disabled] {
    @apply --button-disabled-theme;
=======
  @apply --btn-group-children;
}
  
.cdr-button {
  background-color: var(--btn-bgcolor);
  @apply --btn-border;
  color: var(--btn-color);
  cursor: var(--btn-cursor);
  @apply --font-secondary;
  font-size: var(--btn-font-size);
  line-height: var(--btn-large-line-height);  
  padding: var(--btn-padding-large);

  &:hover,
  &:active,
  &:focus {
    background-color: var(--btn-bgcolor-hover);
  }

  &[disabled] {
    background-color: var(--btn-bgcolor-disabled);
    border-color: var(--btn-border-disabled);
    color: var(--btn-color-disabled);
  }

  &--secondary {
    background-color: var(--btn-bgcolor-secondary);
    border-color: var(--btn-border-secondary);

    &:hover,
    &:active,
    &:focus {
      background-color: var(--btn-bgcolor-secondary-hover);
    }
  }

  &--blackAlternate {
    background-color: var(--btn-bgcolor-blackAlternate);
    border-color: var(--btn-border-blackAlternate);
    color: var(--btn-color-blackAlternate);

    &:hover,
    &:active,
    &:focus {
      background-color: var(--btn-bgcolor-blackAlternate-hover);
    }
  }

  &--whiteAlternate {
    background-color: var(--btn-bgcolor-whiteAlternate);
    border-color: var(--btn-border-whiteAlternate);
    color: var(--btn-color);

    &:hover,
    &:active,
    &:focus {
      background-color: var(--btn-bgcolor-whiteAlternate-hover);
    }
  }

  &--link {
    background-color: var(--anchor-background-color);
    border: var(--btn-border-link);
    color: var(--anchor-color);
    font-family: var(--font-family-sans-serif);
    font-size: var(--font-size-default);
    outline: var(--anchor-outline);
    padding: var(--btn-padding-link);
    text-decoration: var(--anchor-decoration-active);

    &:hover,
    &:active,
    &:focus,
    &:visited {
      background-color: var(--anchor-background-color);
      text-decoration: var(--anchor-decoration-active);
    }

    &:focus {
      outline: var(--anchor-focus-outline);
    }
  }

  &--link-standalone {
    text-decoration: var(--anchor-decoration-passive);
  }

  &--small {
    font-size: var(--btn-font-size-small);
    line-height: var(--btn-small-line-height);
    padding: var(--btn-padding-small);
  }

  &--extraSmall {
    font-size: var(--btn-font-size-extra-small);
    line-height: var(--btn-small-line-height);
    padding: var(--btn-padding-extra-small);
>>>>>>> c091edbe
  }
}
<|MERGE_RESOLUTION|>--- conflicted
+++ resolved
@@ -1,154 +1,65 @@
-.cdr-btnGroup * {
-<<<<<<< HEAD
-  width: 100%;
-  display: block;
-  margin-bottom: 2rem;
-
-  &:first-child {
-    margin-left: 0;
-  }
-
-  @media (--medium) {
-    width: auto;
-    display: inline;
-    margin: 0 0 2rem 1.6rem;
-  }
-}
-
-.cdr-button {
-  border-width: var(--btn-border-width);
-  border-style: var(--btn-border-style);
-  cursor: var(--btn-cursor);
-
-  @apply --button-theme;
-  @apply --action-type-and-size;
-
-  /* button themes */
-
-  &--alternate {
-    @apply --button-alternate-theme;
-  }
-
-  &--secondary {
-    @apply --button-secondary-theme;
-  }
-
-  &--secondary-alternate {
-    @apply --button-secondary-alternate-theme;
-  }
-
-  /* button sizes */
-
-  &--small {
-    @apply --action-type-and-size-small;
-  }
-
-  &--extra-small {
-    @apply --action-type-and-size-extra-small;
-  }
-
-  /* button states */
-
-  &[disabled] {
-    @apply --button-disabled-theme;
-=======
-  @apply --btn-group-children;
-}
-  
-.cdr-button {
-  background-color: var(--btn-bgcolor);
-  @apply --btn-border;
-  color: var(--btn-color);
-  cursor: var(--btn-cursor);
-  @apply --font-secondary;
-  font-size: var(--btn-font-size);
-  line-height: var(--btn-large-line-height);  
-  padding: var(--btn-padding-large);
-
-  &:hover,
-  &:active,
-  &:focus {
-    background-color: var(--btn-bgcolor-hover);
-  }
-
-  &[disabled] {
-    background-color: var(--btn-bgcolor-disabled);
-    border-color: var(--btn-border-disabled);
-    color: var(--btn-color-disabled);
-  }
-
-  &--secondary {
-    background-color: var(--btn-bgcolor-secondary);
-    border-color: var(--btn-border-secondary);
-
-    &:hover,
-    &:active,
-    &:focus {
-      background-color: var(--btn-bgcolor-secondary-hover);
-    }
-  }
-
-  &--blackAlternate {
-    background-color: var(--btn-bgcolor-blackAlternate);
-    border-color: var(--btn-border-blackAlternate);
-    color: var(--btn-color-blackAlternate);
-
-    &:hover,
-    &:active,
-    &:focus {
-      background-color: var(--btn-bgcolor-blackAlternate-hover);
-    }
-  }
-
-  &--whiteAlternate {
-    background-color: var(--btn-bgcolor-whiteAlternate);
-    border-color: var(--btn-border-whiteAlternate);
-    color: var(--btn-color);
-
-    &:hover,
-    &:active,
-    &:focus {
-      background-color: var(--btn-bgcolor-whiteAlternate-hover);
-    }
-  }
-
-  &--link {
-    background-color: var(--anchor-background-color);
-    border: var(--btn-border-link);
-    color: var(--anchor-color);
-    font-family: var(--font-family-sans-serif);
-    font-size: var(--font-size-default);
-    outline: var(--anchor-outline);
-    padding: var(--btn-padding-link);
-    text-decoration: var(--anchor-decoration-active);
-
-    &:hover,
-    &:active,
-    &:focus,
-    &:visited {
-      background-color: var(--anchor-background-color);
-      text-decoration: var(--anchor-decoration-active);
-    }
-
-    &:focus {
-      outline: var(--anchor-focus-outline);
-    }
-  }
-
-  &--link-standalone {
-    text-decoration: var(--anchor-decoration-passive);
-  }
-
-  &--small {
-    font-size: var(--btn-font-size-small);
-    line-height: var(--btn-small-line-height);
-    padding: var(--btn-padding-small);
-  }
-
-  &--extraSmall {
-    font-size: var(--btn-font-size-extra-small);
-    line-height: var(--btn-small-line-height);
-    padding: var(--btn-padding-extra-small);
->>>>>>> c091edbe
-  }
-}
+.cdr-button {
+  border-width: var(--btn-border-width);
+  border-style: var(--btn-border-style);
+  cursor: var(--btn-cursor);
+
+  @apply --button-theme;
+  @apply --button-size;
+
+  /* button themes */
+  &--alternate {
+    @apply --button-alternate-theme;
+  }
+
+  &--secondary {
+    @apply --button-secondary-theme;
+  }
+
+  &--secondary-alternate {
+    @apply --button-secondary-alternate-theme;
+  }
+
+  /* button sizes */
+  &--small {
+    @apply --button-size-small;
+  }
+
+  &--extra-small {
+    @apply --button-size-extra-small;
+  }
+
+  /* button states */
+  &[disabled] {
+    @apply --button-disabled-theme;
+  }
+
+  &--link {
+    border: var(--btn-border-link);
+
+    @apply --button-link-theme;
+    @apply --button-link-type;
+  }
+
+  &--standalone {
+    border: var(--btn-border-link);
+
+    @apply --button-link-theme;
+    @apply --button-link-standalone-type;
+  }
+}
+
+.cdr-button--block {
+  @apply: --button-block;
+}
+
+.cdr-button--fixed {
+  @apply: ----button-fixed;
+}
+
+.cdr-button-group * {
+  @apply: --button-block;
+
+  @media (--medium) {
+    @apply: ----button-fixed;
+  }
+}