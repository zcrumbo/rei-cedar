/*
* Typography utility classes
*
* TOC:
* headline
* title
* subtitle
* section-title
* body-copy
* pull-quote
* sub-section
* information
* description
* detail
* disclaimer
*/

.cdr-label {
  /* TODO: update with new typography value */
  font-weight: bold;

  &--disabled {
    color: $sys-color-disabled-label;
  }

  &--error {
    color: $sys-color-error;
  }
}

.cdr-type {
  &--spruce-dsp-90 {
    font-size: $sys-font-spruce-dsp-90-font-size;
    line-height: $sys-font-spruce-dsp-90-line-height;
    text-align: $sys-font-spruce-dsp-90-text-align;
    color: $sys-font-spruce-dsp-90-color;
    letter-spacing: $sys-font-spruce-dsp-90-letter-spacing;
    font-style: $sys-font-spruce-dsp-90-font-style;
    font-weight: $sys-font-spruce-dsp-90-font-weight;
    font-family: $sys-font-spruce-dsp-90-font-family;
  }

  &--spruce-dsp-80 {
    font-size: $sys-font-spruce-dsp-80-font-size;
    line-height: $sys-font-spruce-dsp-80-line-height;
    text-align: $sys-font-spruce-dsp-80-text-align;
    color: $sys-font-spruce-dsp-80-color;
    letter-spacing: $sys-font-spruce-dsp-80-letter-spacing;
    font-style: $sys-font-spruce-dsp-80-font-style;
    font-weight: $sys-font-spruce-dsp-80-font-weight;
    font-family: $sys-font-spruce-dsp-80-font-family;
  }

  &--spruce-dsp-70 {
    font-size: $sys-font-spruce-dsp-70-font-size;
    line-height: $sys-font-spruce-dsp-70-line-height;
    text-align: $sys-font-spruce-dsp-70-text-align;
    color: $sys-font-spruce-dsp-70-color;
    letter-spacing: $sys-font-spruce-dsp-70-letter-spacing;
    font-style: $sys-font-spruce-dsp-70-font-style;
    font-weight: $sys-font-spruce-dsp-70-font-weight;
    font-family: $sys-font-spruce-dsp-70-font-family;
  }

  &--spruce-dsp-60 {
    font-size: $sys-font-spruce-dsp-60-font-size;
    line-height: $sys-font-spruce-dsp-60-line-height;
    text-align: $sys-font-spruce-dsp-60-text-align;
    color: $sys-font-spruce-dsp-60-color;
    letter-spacing: $sys-font-spruce-dsp-60-letter-spacing;
    font-style: $sys-font-spruce-dsp-60-font-style;
    font-weight: $sys-font-spruce-dsp-60-font-weight;
    font-family: $sys-font-spruce-dsp-60-font-family;
  }

  &--spruce-dsp-50 {
    font-size: $sys-font-spruce-dsp-50-font-size;
    line-height: $sys-font-spruce-dsp-50-line-height;
    text-align: $sys-font-spruce-dsp-50-text-align;
    color: $sys-font-spruce-dsp-50-color;
    letter-spacing: $sys-font-spruce-dsp-50-letter-spacing;
    font-style: $sys-font-spruce-dsp-50-font-style;
    font-weight: $sys-font-spruce-dsp-50-font-weight;
    font-family: $sys-font-spruce-dsp-50-font-family;
  }

  &--spruce-dsp-40 {
    font-size: $sys-font-spruce-dsp-40-font-size;
    line-height: $sys-font-spruce-dsp-40-line-height;
    text-align: $sys-font-spruce-dsp-40-text-align;
    color: $sys-font-spruce-dsp-40-color;
    letter-spacing: $sys-font-spruce-dsp-40-letter-spacing;
    font-style: $sys-font-spruce-dsp-40-font-style;
    font-weight: $sys-font-spruce-dsp-40-font-weight;
    font-family: $sys-font-spruce-dsp-40-font-family;
  }

  &--spruce-dsp-30 {
    font-size: $sys-font-spruce-dsp-30-font-size;
    line-height: $sys-font-spruce-dsp-30-line-height;
    text-align: $sys-font-spruce-dsp-30-text-align;
    color: $sys-font-spruce-dsp-30-color;
    letter-spacing: $sys-font-spruce-dsp-30-letter-spacing;
    font-style: $sys-font-spruce-dsp-30-font-style;
    font-weight: $sys-font-spruce-dsp-30-font-weight;
    font-family: $sys-font-spruce-dsp-30-font-family;
  }

  &--spruce-dsp-20 {
    font-size: $sys-font-spruce-dsp-20-font-size;
    line-height: $sys-font-spruce-dsp-20-line-height;
    text-align: $sys-font-spruce-dsp-20-text-align;
    color: $sys-font-spruce-dsp-20-color;
    letter-spacing: $sys-font-spruce-dsp-20-letter-spacing;
    font-style: $sys-font-spruce-dsp-20-font-style;
    font-weight: $sys-font-spruce-dsp-20-font-weight;
    font-family: $sys-font-spruce-dsp-20-font-family;
  }

  &--spruce-dsp-10 {
    font-size: $sys-font-spruce-dsp-10-font-size;
    line-height: $sys-font-spruce-dsp-10-line-height;
    text-align: $sys-font-spruce-dsp-10-text-align;
    color: $sys-font-spruce-dsp-10-color;
    letter-spacing: $sys-font-spruce-dsp-10-letter-spacing;
    font-style: $sys-font-spruce-dsp-10-font-style;
    font-weight: $sys-font-spruce-dsp-10-font-weight;
    font-family: $sys-font-spruce-dsp-10-font-family;
  }

  &--spruce-bdy-20 {
    font-size: $sys-font-spruce-bdy-20-font-size;
    line-height: $sys-font-spruce-bdy-20-line-height;
    text-align: $sys-font-spruce-bdy-20-text-align;
    color: $sys-font-spruce-bdy-20-color;
    font-style: $sys-font-spruce-bdy-20-font-style;
    font-weight: $sys-font-spruce-bdy-20-font-weight;
    font-family: $sys-font-spruce-bdy-20-font-family;
  }

  &--spruce-bdy-10 {
    font-size: $sys-font-spruce-bdy-10-font-size;
    line-height: $sys-font-spruce-bdy-10-line-height;
    color: $sys-font-spruce-bdy-10-color;
    font-style: $sys-font-spruce-bdy-10-font-style;
    font-weight: $sys-font-spruce-bdy-10-font-weight;
    font-family: $sys-font-spruce-bdy-10-font-family;
  }

<<<<<<< HEAD
  &--redwood-bdy-10 {
    font-size: $sys-font-redwood-bdy-10-font-size;
    line-height: $sys-font-redwood-bdy-10-line-height;
    color: $sys-font-redwood-bdy-10-color;
    font-style: $sys-font-redwood-bdy-10-font-style;
    font-weight: $sys-font-redwood-bdy-10-font-weight;
    font-family: $sys-font-redwood-bdy-10-font-family;
=======
  &--redwood-bdy-30 {
    font-size: $sys-font-redwood-bdy-30-font-size;
    line-height: $sys-font-redwood-bdy-30-line-height;
    text-align: $sys-font-redwood-bdy-30-text-align;
    color: $sys-font-redwood-bdy-30-color;
    font-style: $sys-font-redwood-bdy-30-font-style;
    font-weight: $sys-font-redwood-bdy-30-font-weight;
    font-family: $sys-font-redwood-bdy-30-font-family;
  }

  &--redwood-bdy-20 {
    font-size: $sys-font-redwood-bdy-20-font-size;
    line-height: $sys-font-redwood-bdy-20-line-height;
    text-align: $sys-font-redwood-bdy-20-text-align;
    color: $sys-font-redwood-bdy-20-color;
    font-style: $sys-font-redwood-bdy-20-font-style;
    font-weight: $sys-font-redwood-bdy-20-font-weight;
    font-family: $sys-font-redwood-bdy-20-font-family;
>>>>>>> 9fce0688
  }
}<|MERGE_RESOLUTION|>--- conflicted
+++ resolved
@@ -147,15 +147,6 @@
     font-family: $sys-font-spruce-bdy-10-font-family;
   }
 
-<<<<<<< HEAD
-  &--redwood-bdy-10 {
-    font-size: $sys-font-redwood-bdy-10-font-size;
-    line-height: $sys-font-redwood-bdy-10-line-height;
-    color: $sys-font-redwood-bdy-10-color;
-    font-style: $sys-font-redwood-bdy-10-font-style;
-    font-weight: $sys-font-redwood-bdy-10-font-weight;
-    font-family: $sys-font-redwood-bdy-10-font-family;
-=======
   &--redwood-bdy-30 {
     font-size: $sys-font-redwood-bdy-30-font-size;
     line-height: $sys-font-redwood-bdy-30-line-height;
@@ -164,6 +155,13 @@
     font-style: $sys-font-redwood-bdy-30-font-style;
     font-weight: $sys-font-redwood-bdy-30-font-weight;
     font-family: $sys-font-redwood-bdy-30-font-family;
+  &--redwood-bdy-10 {
+    font-size: $sys-font-redwood-bdy-10-font-size;
+    line-height: $sys-font-redwood-bdy-10-line-height;
+    color: $sys-font-redwood-bdy-10-color;
+    font-style: $sys-font-redwood-bdy-10-font-style;
+    font-weight: $sys-font-redwood-bdy-10-font-weight;
+    font-family: $sys-font-redwood-bdy-10-font-family;
   }
 
   &--redwood-bdy-20 {
@@ -174,6 +172,5 @@
     font-style: $sys-font-redwood-bdy-20-font-style;
     font-weight: $sys-font-redwood-bdy-20-font-weight;
     font-family: $sys-font-redwood-bdy-20-font-family;
->>>>>>> 9fce0688
   }
 }