--- conflicted
+++ resolved
@@ -7,10 +7,9 @@
 
 @import (multiple) '../../theme.config';
 
-<<<<<<< HEAD
-/*******************************
-             Reset
-*******************************/
+////////////////////////////////////////////////////////////////////////////////////////////////////////////////////////
+// Reset
+////////////////////////////////////////////////////////////////////////////////////////////////////////////////////////
 /*! normalize.css v3.0.2 | MIT License | git.io/normalize */
 
 //
@@ -432,443 +431,6 @@
 th {
     padding: 0;
 }
-=======
-////////////////////////////////////////////////////////////////////////////////////////////////////////////////////////
-// Reset
-////////////////////////////////////////////////////////////////////////////////////////////////////////////////////////
-/*! normalize.css v3.0.2 | MIT License | git.io/normalize */
->>>>>>> d877b65b
-
-//
-// 1. Set default font family to sans-serif.
-// 2. Prevent iOS text size adjust after orientation change, without disabling
-//    user zoom.
-//
-
-html, html a {
-    -webkit-font-smoothing: antialiased;
-    text-shadow: 1px 1px 1px rgba(0,0,0,0.004);
-    -moz-osx-font-smoothing: grayscale;
-}
-html {
-    font-family: sans-serif; // 1
-    -ms-text-size-adjust: 100%; // 2
-    -webkit-text-size-adjust: 100%; // 2
-}
-
-//
-// Remove default margin.
-//
-
-body {
-    margin: 0;
-}
-
-// HTML5 display definitions
-// ==========================================================================
-
-//
-// Correct `block` display not defined for any HTML5 element in IE 8/9.
-// Correct `block` display not defined for `details` or `summary` in IE 10/11
-// and Firefox.
-// Correct `block` display not defined for `main` in IE 11.
-//
-
-article,
-aside,
-details,
-figcaption,
-figure,
-footer,
-header,
-hgroup,
-main,
-menu,
-nav,
-section,
-summary {
-    display: block;
-}
-
-//
-// 1. Correct `inline-block` display not defined in IE 8/9.
-// 2. Normalize vertical alignment of `progress` in Chrome, Firefox, and Opera.
-//
-
-audio,
-canvas,
-progress,
-video {
-    display: inline-block; // 1
-    vertical-align: baseline; // 2
-}
-
-//
-// Prevent modern browsers from displaying `audio` without controls.
-// Remove excess height in iOS 5 devices.
-//
-
-audio:not([controls]) {
-    display: none;
-    height: 0;
-}
-
-//
-// Address `[hidden]` styling not present in IE 8/9/10.
-// Hide the `template` element in IE 8/9/11, Safari, and Firefox < 22.
-//
-
-[hidden],
-template {
-    display: none;
-}
-
-// Links
-// ==========================================================================
-
-//
-// Remove the gray background color from active links in IE 10.
-//
-
-a {
-    background-color: transparent;
-}
-
-//
-// Improve readability when focused and also mouse hovered in all browsers.
-//
-
-a:active,
-a:hover {
-    outline: 0;
-}
-
-// Text-level semantics
-// ==========================================================================
-
-//
-// Address styling not present in IE 8/9/10/11, Safari, and Chrome.
-//
-
-abbr[title] {
-    border-bottom: 1px dotted;
-}
-
-//
-// Address style set to `bolder` in Firefox 4+, Safari, and Chrome.
-//
-
-b,
-strong {
-    font-weight: bold;
-}
-
-//
-// Address styling not present in Safari and Chrome.
-//
-
-dfn {
-    font-style: italic;
-}
-
-//
-// Address variable `h1` font-size and margin within `section` and `article`
-// contexts in Firefox 4+, Safari, and Chrome.
-//
-
-h1 {
-    font-size: 2em;
-    margin: 0.67em 0;
-}
-
-//
-// Address styling not present in IE 8/9.
-//
-
-mark {
-    background: #ff0;
-    color: #000;
-}
-
-//
-// Address inconsistent and variable font size in all browsers.
-//
-
-small {
-    font-size: 80%;
-}
-
-//
-// Prevent `sub` and `sup` affecting `line-height` in all browsers.
-//
-
-sub,
-sup {
-    font-size: 75%;
-    line-height: 0;
-    position: relative;
-    vertical-align: baseline;
-}
-
-sup {
-    top: -0.5em;
-}
-
-sub {
-    bottom: -0.25em;
-}
-
-// Embedded content
-// ==========================================================================
-
-//
-// Remove border when inside `a` element in IE 8/9/10.
-//
-
-img {
-    border: 0;
-}
-
-//
-// Correct overflow not hidden in IE 9/10/11.
-//
-
-svg:not(:root) {
-    overflow: hidden;
-}
-
-// Grouping content
-// ==========================================================================
-
-//
-// Address margin not present in IE 8/9 and Safari.
-//
-
-figure {
-    margin: 1em 40px;
-}
-
-//
-// Address differences between Firefox and other browsers.
-//
-
-hr {
-    -moz-box-sizing: content-box;
-    box-sizing: content-box;
-    height: 0;
-}
-
-//
-// Contain overflow in all browsers.
-//
-
-pre {
-    overflow: auto;
-}
-
-//
-// Address odd `em`-unit font size rendering in all browsers.
-//
-
-code,
-kbd,
-pre,
-samp {
-    font-family: monospace, monospace;
-    font-size: 1em;
-}
-
-// Forms
-// ==========================================================================
-
-//
-// Known limitation: by default, Chrome and Safari on OS X allow very limited
-// styling of `select`, unless a `border` property is set.
-//
-
-//
-// 1. Correct color not being inherited.
-//    Known issue: affects color of disabled elements.
-// 2. Correct font properties not being inherited.
-// 3. Address margins set differently in Firefox 4+, Safari, and Chrome.
-//
-
-button,
-input,
-optgroup,
-select,
-textarea {
-    color: inherit; // 1
-    font: inherit; // 2
-    margin: 0; // 3
-}
-
-//
-// Address `overflow` set to `hidden` in IE 8/9/10/11.
-//
-
-button {
-    overflow: visible;
-}
-
-//
-// Address inconsistent `text-transform` inheritance for `button` and `select`.
-// All other form control elements do not inherit `text-transform` values.
-// Correct `button` style inheritance in Firefox, IE 8/9/10/11, and Opera.
-// Correct `select` style inheritance in Firefox.
-//
-
-button,
-select {
-    text-transform: none;
-}
-
-//
-// 1. Avoid the WebKit bug in Android 4.0.* where (2) destroys native `audio`
-//    and `video` controls.
-// 2. Correct inability to style clickable `input` types in iOS.
-// 3. Improve usability and consistency of cursor style between image-type
-//    `input` and others.
-//
-
-button,
-html input[type="button"], // 1
-input[type="reset"],
-input[type="submit"] {
-    -webkit-appearance: button; // 2
-    cursor: pointer; // 3
-}
-
-//
-// Re-set default cursor for disabled elements.
-//
-
-button[disabled],
-html input[disabled] {
-    cursor: default;
-}
-
-//
-// Remove inner padding and border in Firefox 4+.
-//
-
-button::-moz-focus-inner,
-input::-moz-focus-inner {
-    border: 0;
-    padding: 0;
-}
-
-//
-// Address Firefox 4+ setting `line-height` on `input` using `!important` in
-// the UA stylesheet.
-//
-
-input {
-    line-height: normal;
-}
-
-//
-// It's recommended that you don't attempt to style these elements.
-// Firefox's implementation doesn't respect box-sizing, padding, or width.
-//
-// 1. Address box sizing set to `content-box` in IE 8/9/10.
-// 2. Remove excess padding in IE 8/9/10.
-//
-
-input[type="checkbox"],
-input[type="radio"] {
-    box-sizing: border-box; // 1
-    padding: 0; // 2
-}
-
-//
-// Fix the cursor style for Chrome's increment/decrement buttons. For certain
-// `font-size` values of the `input`, it causes the cursor style of the
-// decrement button to change from `default` to `text`.
-//
-
-input[type="number"]::-webkit-inner-spin-button,
-input[type="number"]::-webkit-outer-spin-button {
-    height: auto;
-}
-
-//
-// 1. Address `appearance` set to `searchfield` in Safari and Chrome.
-// 2. Address `box-sizing` set to `border-box` in Safari and Chrome
-//    (include `-moz` to future-proof).
-//
-
-input[type="search"] {
-    -webkit-appearance: textfield; // 1
-    -moz-box-sizing: content-box;
-    -webkit-box-sizing: content-box; // 2
-    box-sizing: content-box;
-}
-
-//
-// Remove inner padding and search cancel button in Safari and Chrome on OS X.
-// Safari (but not Chrome) clips the cancel button when the search input has
-// padding (and `textfield` appearance).
-//
-
-input[type="search"]::-webkit-search-cancel-button,
-input[type="search"]::-webkit-search-decoration {
-    -webkit-appearance: none;
-}
-
-//
-// Define consistent border, margin, and padding.
-//
-
-fieldset {
-    border: 1px solid #c0c0c0;
-    margin: 0 2px;
-    padding: 0.35em 0.625em 0.75em;
-}
-
-//
-// 1. Correct `color` not being inherited in IE 8/9/10/11.
-// 2. Remove padding so people aren't caught out if they zero out fieldsets.
-//
-
-legend {
-    border: 0; // 1
-    padding: 0; // 2
-}
-
-//
-// Remove default vertical scrollbar in IE 8/9/10/11.
-//
-
-textarea {
-    overflow: auto;
-}
-
-//
-// Don't inherit the `font-weight` (applied by a rule above).
-// NOTE: the default cannot safely be changed in Chrome and Safari on OS X.
-//
-
-optgroup {
-    font-weight: bold;
-}
-
-// Tables
-// ==========================================================================
-
-//
-// Remove most spacing between table cells.
-//
-
-table {
-    border-collapse: collapse;
-    border-spacing: 0;
-}
-
-td,
-th {
-    padding: 0;
-}
 
 ////////////////////////////////////////////////////////////////////////////////////////////////////////////////////////
 // Overrides
