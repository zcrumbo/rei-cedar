--- conflicted
+++ resolved
@@ -3,21 +3,13 @@
 // REI-CEDAR MODALS VARIABLES
 //
 ////////////////////////////////////////////////////////////////////////////////////////////////////////////////////////
-<<<<<<< HEAD
-//** Padding applied to the modal body
+// Padding applied to the modal body
 @modal-inner-padding:                                1.5rem;
 
-//** Padding applied to the modal title
+// Padding applied to the modal title
 @modal-title-padding:                                1.5rem;
-//** Modal title line-height
-=======
-// Padding applied to the modal body
-@modal-inner-padding:                                15px;
 
-// Padding applied to the modal title
-@modal-title-padding:                                15px;
 // Modal title line-height
->>>>>>> d877b65b
 @modal-title-line-height:                            @line-height-base;
 
 @modal-lg:                                           90rem;
