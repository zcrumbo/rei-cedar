--- conflicted
+++ resolved
@@ -191,7 +191,6 @@
 ////////////////////////////////////////////////////////////////////////////////////////////////////////////////////////
 @hr-border:                                       @core-background-2;
 
-
 ////////////////////////////////////////////////////////////////////////////////////////////////////////////////////////
 //
 // Modals
@@ -246,18 +245,10 @@
 @group-push:                                           @padding-base-horizontal;
 @form-group-margin-bottom:                             @vertical-push-large;
 
-<<<<<<< HEAD
-//** Spacing between bottom of header and top of content (breadcrumbs are included in content).
+// Spacing between bottom of header and top of content (breadcrumbs are included in content).
 @header-spacing:                                       4rem;
-//** Spacing between bottom of breadcrumbs and top of the rest of the content.
+// Spacing between bottom of breadcrumbs and top of the rest of the content.
 @breadcrumb-spacing:                                   3rem;
-=======
-// Spacing between bottom of header and top of content (breadcrumbs are included in content).
-@header-spacing:                                       40px;
-// Spacing between bottom of breadcrumbs and top of the rest of the content.
-@breadcrumb-spacing:                                   30px;
->>>>>>> d877b65b
-
 
 ////////////////////////////////////////////////////////////////////////////////////////////////////////////////////////
 //
@@ -266,13 +257,9 @@
 //----------------------------------------------------------------------------------------------------------------------
 // Number of columns in the grid.
 @grid-columns:                                      12;
-<<<<<<< HEAD
-//** Padding between columns. Gets divided in half for the left and right.
+
+// Padding between columns. Gets divided in half for the left and right.
 @grid-gutter-width:                                 2rem; // Mobile gutters
-=======
-// Padding between columns. Gets divided in half for the left and right.
-@grid-gutter-width:                                 20px; // Mobile gutters
->>>>>>> d877b65b
 @grid-gutter-width-sm:                              @grid-gutter-width * 2; // Tablet gutters
 @grid-gutter-width-md:                              @grid-gutter-width * 3; // Desktop+ gutters
 
