--- conflicted
+++ resolved
@@ -84,13 +84,8 @@
 .make-xs-column( @columns; @gutter: @grid-gutter-width; @gutter-sm: @grid-gutter-width-sm; @gutter-md: @grid-gutter-width-md ) {
     position: relative;
     width: percentage( ( @columns / @grid-columns ) );
-<<<<<<< HEAD
-    min-height: 1px;
-    padding-left: ( @gutter / 2 );
-=======
-    min-height: 0.1rem;
-    padding-left:  ( @gutter / 2 );
->>>>>>> e3fc2167
+    min-height: 0.1rem;
+    padding-left:  ( @gutter / 2 );
     padding-right: ( @gutter / 2 );
     @media( min-width: @screen-sm-min ) {
         padding-left:  ( @gutter-sm / 2 );
