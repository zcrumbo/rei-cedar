////////////////////////////////////////////////////////////////////////////////////////////////////////////////////////
//
// Grid System
// Generate semantic grid columns with these mixins.
// TOC:
//
// :Container
// :Row
// :Extra Small Columns
// ::Generate
// ::Manipulate
// :::Offset
// :::Push
// :::Pull
// :Small Columns
// ::Generate
// ::Manipulate
// :::Offset
// :::Push
// :::Pull
// :Medium Columns
// ::Generate
// ::Manipulate
// :::Offset
// :::Push
// :::Pull
// :Large Columns
// ::Generate
// ::Manipulate
// :::Offset
// :::Push
// :::Pull

////////////////////////////////////////////////////////////////////////////////////////////////////////////////////////
////////////////////////////////////////////////////////////////////////////////////////////////////////////////////////
//
// Container
//
// Centered container element
//
//----------------------------------------------------------------------------------------------------------------------
.container-fixed( @gutter: @grid-gutter-width; ) {
    max-width: @screen-lg;
    margin-right: auto;
    margin-left: auto;
    padding-left:  (@gutter / 2);
    padding-right: (@gutter / 2);

}
.container-fluid( @gutter: @grid-gutter-width; ) {
    width: 100%;
    padding-left:  (@gutter / 2);
    padding-right: (@gutter / 2);
}
////////////////////////////////////////////////////////////////////////////////////////////////////////////////////////
//
// Row
//
// Creates a wrapper for a series of columns
//
//----------------------------------------------------------------------------------------------------------------------
.make-row( @gutter: @grid-gutter-width; @gutter-sm: @grid-gutter-width-sm; @gutter-md: @grid-gutter-width-md; ) {
    margin-left:  (@gutter/ -2);
    margin-right: (@gutter/ -2);
    @media( min-width: @screen-sm-min ) {
        margin-left:  (@gutter-sm / -2);
        margin-right: (@gutter-sm / -2);
    }
    @media( min-width: @screen-md-min ) {
        margin-left:  (@gutter-md / -2);
        margin-right: (@gutter-md / -2);
    }
}
<<<<<<< HEAD
.make-row-flex {
    display: flex;
    flex-flow: row wrap;
    justify-content: space-between;
    align-items: flex-start;
}
=======

>>>>>>> b44350b4
////////////////////////////////////////////////////////////////////////////////////////////////////////////////////////
//
// Extra Small Columns
//
//----------------------------------------------------------------------------------------------------------------------
//----------------------------------------------------------------------------------------------------------------------
// Generate
//----------------------------------------------------------------------------------------------------------------------
.make-xs-column( @columns; @gutter: @grid-gutter-width; @gutter-sm: @grid-gutter-width-sm; @gutter-md: @grid-gutter-width-md ) {
    width: percentage( ( @columns / @grid-columns ) );
    padding-left:  ( @gutter / 2 );
    padding-right: ( @gutter / 2 );
    @media( min-width: @screen-sm-min ) {
        padding-left:  ( @gutter-sm / 2 );
        padding-right: ( @gutter-sm / 2 );
    }
    @media( min-width: @screen-md-min ) {
        padding-left:  ( @gutter-md / 2 );
        padding-right: ( @gutter-md / 2 );
    }
}
//----------------------------------------------------------------------------------------------------------------------
// Manipulate
//----------------------------------------------------------------------------------------------------------------------
.make-xs-column-offset( @columns ) {
    margin-left: percentage( ( @columns / @grid-columns ) );
}
.make-xs-column-push( @columns ) {
    left: percentage( ( @columns / @grid-columns ) );
}
.make-xs-column-pull( @columns ) {
    right: percentage( ( @columns / @grid-columns ) );
}

////////////////////////////////////////////////////////////////////////////////////////////////////////////////////////
//
// Small Columns
//
//----------------------------------------------------------------------------------------------------------------------
//----------------------------------------------------------------------------------------------------------------------
// Generate
//----------------------------------------------------------------------------------------------------------------------
.make-sm-column( @columns; @gutter: @grid-gutter-width; @gutter-sm: @grid-gutter-width-sm; @gutter-md: @grid-gutter-width-md ) {
    // Inner gutter via padding
    padding-left:  ( @gutter / 2 );
    padding-right: ( @gutter / 2 );
    @media( min-width: @screen-sm-min ) {
        padding-left:  ( @gutter-sm / 2 );
        padding-right: ( @gutter-sm / 2 );
    }
    @media( min-width: @screen-md-min ) {
        padding-left:  ( @gutter-md / 2 );
        padding-right: ( @gutter-md / 2 );
    }
    // Calculate width based on number of columns available
    @media ( min-width: @screen-sm-min ) {
        width: percentage( ( @columns / @grid-columns ) );
    }
}
//----------------------------------------------------------------------------------------------------------------------
// Manipulate
//----------------------------------------------------------------------------------------------------------------------
.make-sm-column-offset( @columns ) {
    @media ( min-width: @screen-sm-min ) {
        margin-left: percentage( ( @columns / @grid-columns ) );
    }
}
.make-sm-column-push( @columns ) {
    @media ( min-width: @screen-sm-min ) {
        left: percentage( ( @columns / @grid-columns ) );
    }
}
.make-sm-column-pull( @columns ) {
    @media ( min-width: @screen-sm-min ) {
        right: percentage( ( @columns / @grid-columns ) );
    }
}

////////////////////////////////////////////////////////////////////////////////////////////////////////////////////////
//
// Medium Columns
//
//----------------------------------------------------------------------------------------------------------------------
//----------------------------------------------------------------------------------------------------------------------
// Generate
//----------------------------------------------------------------------------------------------------------------------
.make-md-column( @columns; @gutter: @grid-gutter-width; @gutter-sm: @grid-gutter-width-sm; @gutter-md: @grid-gutter-width-md ) {
    padding-left:  ( @gutter / 2 );
    padding-right: ( @gutter / 2 );
    @media( min-width: @screen-sm-min ) {
        padding-left:  ( @gutter-sm / 2 );
        padding-right: ( @gutter-sm / 2 );
    }
    @media( min-width: @screen-md-min ) {
        padding-left:  ( @gutter-md / 2 );
        padding-right: ( @gutter-md / 2 );
    }
    // Calculate width based on number of columns available
    @media ( min-width: @screen-md-min ) {
        width: percentage( ( @columns / @grid-columns ) );
    }
}
//----------------------------------------------------------------------------------------------------------------------
// Manipulate
//----------------------------------------------------------------------------------------------------------------------
.make-md-column-offset( @columns ) {
    @media ( min-width: @screen-md-min ) {
        margin-left: percentage( ( @columns / @grid-columns ) );
    }
}
.make-md-column-push( @columns ) {
    @media ( min-width: @screen-md-min ) {
        left: percentage( ( @columns / @grid-columns ) );
    }
}
.make-md-column-pull( @columns ) {
    @media ( min-width: @screen-md-min ) {
        right: percentage( ( @columns / @grid-columns ) );
    }
}

////////////////////////////////////////////////////////////////////////////////////////////////////////////////////////
//
// Large Columns
//
//----------------------------------------------------------------------------------------------------------------------
//----------------------------------------------------------------------------------------------------------------------
// Generate
//----------------------------------------------------------------------------------------------------------------------
.make-lg-column( @columns; @gutter: @grid-gutter-width; @gutter-sm: @grid-gutter-width-sm; @gutter-md: @grid-gutter-width-md ) {
    padding-left:  ( @gutter / 2 );
    padding-right: ( @gutter / 2 );
    @media( min-width: @screen-sm-min ) {
        padding-left:  ( @gutter-sm / 2 );
        padding-right: ( @gutter-sm / 2 );
    }
    @media( min-width: @screen-md-min ) {
        padding-left:  ( @gutter-md / 2 );
        padding-right: ( @gutter-md / 2 );
    }
    // Calculate width based on number of columns available
    @media ( min-width: @screen-lg-min ) {
        width: percentage( ( @columns / @grid-columns ) );
    }
}
//----------------------------------------------------------------------------------------------------------------------
// Manipulate
//----------------------------------------------------------------------------------------------------------------------
.make-lg-column-offset( @columns ) {
    @media ( min-width: @screen-lg-min ) {
        margin-left: percentage( ( @columns / @grid-columns ) );
    }
}
.make-lg-column-push( @columns ) {
    @media ( min-width: @screen-lg-min ) {
        left: percentage( ( @columns / @grid-columns ) );
    }
}
.make-lg-column-pull( @columns ) {
    @media ( min-width: @screen-lg-min ) {
        right: percentage( ( @columns / @grid-columns ) );
    }
}<|MERGE_RESOLUTION|>--- conflicted
+++ resolved
@@ -51,6 +51,10 @@
     width: 100%;
     padding-left:  (@gutter / 2);
     padding-right: (@gutter / 2);
+    
+    & > .row {
+        margin: auto;
+    }
 }
 ////////////////////////////////////////////////////////////////////////////////////////////////////////////////////////
 //
@@ -71,16 +75,6 @@
         margin-right: (@gutter-md / -2);
     }
 }
-<<<<<<< HEAD
-.make-row-flex {
-    display: flex;
-    flex-flow: row wrap;
-    justify-content: space-between;
-    align-items: flex-start;
-}
-=======
-
->>>>>>> b44350b4
 ////////////////////////////////////////////////////////////////////////////////////////////////////////////////////////
 //
 // Extra Small Columns
