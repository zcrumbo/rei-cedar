////////////////////////////////////////////////////////////////////////////////////////////////////////////////////////
//
// Image Mixins
//
// TOC:
//
// :Responsive Image
// :Retina Image
// :Twin Mountain Peaks Shape
//
////////////////////////////////////////////////////////////////////////////////////////////////////////////////////////
////////////////////////////////////////////////////////////////////////////////////////////////////////////////////////
//
// Responsive image
//
// Allow browsers to determine video or slideshow dimensions based on the width of
// their containing block by creating an intrinsic ratio that will properly scale
// on any device.
// Rules are directly applied to <iframe>, <embed>, <video>, and <object> elements;
// optionally use anexplicit descendant class .embed-responsive-item when you want
// to match the styling for other attributes.
//
// Pro-Tip! You don't need to include frameborder="0" in your <iframe>s as we override
// that for you.
//
//----------------------------------------------------------------------------------------------------------------------
.img-responsive(@display: block) {
  display: @display;
  max-width: 100%; // Part 1: Set a maximum relative to the parent
  height: auto; // Part 2: Scale the height according to the width, otherwise you get stretching
}

////////////////////////////////////////////////////////////////////////////////////////////////////////////////////////
//
// Retina image
//
// Specify two image paths and the @1x image dimensions, this mixin will provide an
// @2x media query. If you have many
// images to serve, consider writing your retina image CSS manually in a single media query.
//----------------------------------------------------------------------------------------------------------------------
.img-retina(@file-1x; @file-2x; @width-1x; @height-1x) {
  background-image: url("@{file-1x}");

  @media
  only screen and (-webkit-min-device-pixel-ratio: 2),
  only screen and (   min--moz-device-pixel-ratio: 2),
  only screen and (     -o-min-device-pixel-ratio: 2/1),
  only screen and (        min-device-pixel-ratio: 2),
  only screen and (                min-resolution: 192dpi),
  only screen and (                min-resolution: 2dppx) {
    background-image: url("@{file-2x}");
    background-size: @width-1x @height-1x;
  }
}

////////////////////////////////////////////////////////////////////////////////////////////////////////////////////////
//
// Media sharpening
//
// Improves sharpness of images and media when scaled down
//
//----------------------------------------------------------------------------------------------------------------------
.sharpen {
  image-rendering: pixelated;
}

////////////////////////////////////////////////////////////////////////////////////////////////////////////////////////
//
// Media frame
//
// Highly configurable and efficient media scale, crop, and anchor media in a container
//
//----------------------------------------------------------------------------------------------------------------------

.media-anchor ( @aspect; @anchor: center ) when ( @anchor = center ) {
  &:extend( .position.center );
}

.media-anchor ( @aspect; @anchor )
  when ( @aspect = portrait )
  and  ( @anchor = start ) {
  &:extend( .position.top );
}

.media-anchor ( @aspect: landscape; @anchor )
  when ( @aspect = landscape )
  and  ( @anchor = start ) {
  &:extend( .position.left );
}

.media-anchor ( @aspect; @anchor )
  when ( @aspect = portrait )
  and  ( @anchor = end ) {
  &:extend( .position.bottom );
}

.media-anchor ( @aspect: landscape; @anchor )
  when ( @aspect = landscape )
  and  ( @anchor = end ) {
  &:extend( .position.right );
}

.media-scale ( @crop: true; @aspect ) when ( @crop ) {
  min-height: 100%;
  min-width: 100%;

  object-fit: cover;
}

.media-scale ( @crop; @aspect ) when ( @crop = false ){
  height: auto;
  width: auto;

  top: 50%;
  left: 50%;

  max-height: 100%;
  max-width: 100%;

  object-fit: contain;
}



.media-scale ( @crop: true; @aspect: landscape ) when ( @crop )
                                               and ( @aspect = landscape ){
  height: 100%;
  width: auto;
}

.media-scale ( @crop: true; @aspect ) when ( @crop )
                                    and ( @aspect = portrait ){
  height: auto;
  width: 100%;
}

<<<<<<< HEAD
=======
.media-scale ( @crop; @aspect; @sharpen: true ) when ( @sharpen ) {
  &:extend( .sharpen );
}

>>>>>>> 7d9fe443

.media-frame ( @aspect; @crop; @anchor ) {
    position: relative;
    overflow: hidden;
}

.media-frame ( @aspect; @crop: true; @anchor ) when ( ispixel( @crop ) ){
  > img,
  > video {
    padding: @crop;
  }
}

.media-frame ( @aspect: landscape; @crop: true; @anchor ){
  > img,
  > video,
  > iframe,
  > embed,
  > object {
    .media-scale( @crop; @aspect );
  }

  > video {
    &::-webkit-media-controls {
      max-width: 100%;
    }

    &:not( [ controls ] )::-webkit-media-controls {
      display: none;
    }
  }
}

.media-frame ( @aspect: landscape; @crop; @anchor: center ) {
  > img,
  > video {
    .media-anchor( @aspect; @anchor );
  }
}



// Application Classes
.media-frame,
.responsive-embed,
.img-frame {

  &:not( .center ):not( .top ):not( .right ):not( .bottom ):not( .left ),
  &.nocrop {
    .media-frame( landscape; false; center );
  }

  &.center {
    .media-frame( landscape; true; center );

    &.portrait {
      .media-frame( portrait; true; center );
    }
  }

  &.left {
    .media-frame( landscape; true; start );
  }

  &.right {
    .media-frame( landscape; true; end );
  }

  &.top {
    .media-frame( portrait; true; start );
  }

  &.bottom {
    .media-frame( portrait; true; end );
  }
}

////////////////////////////////////////////////////////////////////////////////////////////////////////////////////////
//
// Twin Mountain Peaks Shape
//
// @mountain-color: by default this is set to inherit; when placed within a well with an overlay class applied it will
// inert the container color. If this is not desired specify the necessary color.
// @first-mountain-size: default is 20px. This is the mobile view of the left shape.
// @second-mountain-size: default is 15px. This is the mobile view of the right shape.
// @first-sm-mountain-size: default is 30px. This is the non-mobile view of the right shape.
// @second-sm-mountain-size: default is 20px. This is the non-mobile view of the right shape.
//----------------------------------------------------------------------------------------------------------------------
.twin-mountain-peaks
( @mountain-color: inherit;
@first-mountain-size: 2rem;
@second-mountain-size: 1.5rem;
@first-sm-mountain-size: 3rem;
@second-sm-mountain-size: 2rem; ) {
    border-color: inherit; // if @mountain-color is inherit it will inherit it's color from an overlay class defined in the parent container.
    display: inline-block;
    height: @first-mountain-size;
    &:before {
        content: "";
        position: absolute;
        border-left: @first-mountain-size solid transparent;
        border-right: @first-mountain-size solid transparent;
        border-bottom: @first-mountain-size solid;
        border-bottom-color: @mountain-color;

    }
    &:after {
        content: "";
        position: absolute;
        .translate(2.2rem; 0.5rem );
        width: 0;
        height: 0;
        border-left: @second-mountain-size solid transparent;
        border-right: @second-mountain-size solid transparent;
        border-bottom: @second-mountain-size solid;
        border-bottom-color: @mountain-color;

    }
    @media (min-width: @screen-sm-min) {
        height: @first-sm-mountain-size;
        width: auto;
        &:before {
            border-left: @first-sm-mountain-size solid transparent;
            border-right: @first-sm-mountain-size solid transparent;
            border-bottom: @first-sm-mountain-size solid;
            border-bottom-color: @mountain-color;
        }
        &:after {
            .translate(3.6rem; 1rem );
            border-left: @second-sm-mountain-size solid transparent;
            border-right: @second-sm-mountain-size solid transparent;
            border-bottom: @second-sm-mountain-size solid;
            border-bottom-color: @mountain-color;
        }

    }
}<|MERGE_RESOLUTION|>--- conflicted
+++ resolved
@@ -60,7 +60,8 @@
 // Improves sharpness of images and media when scaled down
 //
 //----------------------------------------------------------------------------------------------------------------------
-.sharpen {
+.img-sharpen,
+.media-sharpen {
   image-rendering: pixelated;
 }
 
@@ -134,13 +135,11 @@
   width: 100%;
 }
 
-<<<<<<< HEAD
-=======
-.media-scale ( @crop; @aspect; @sharpen: true ) when ( @sharpen ) {
-  &:extend( .sharpen );
-}
-
->>>>>>> 7d9fe443
+.media-scale ( @crop; @aspect; @sharpen: false )
+  when ( @sharpen ) {
+  &:extend( .media-sharpen );
+}
+
 
 .media-frame ( @aspect; @crop; @anchor ) {
     position: relative;
