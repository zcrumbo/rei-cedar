/**
 * @mixin
 */
export default {
  props: {
    /**
     * Space separated list of modifiers. See above for possible values
     */
    modifier: String,
  },
  computed: {
    modifierClass() {
      const base = this.baseClass;
      const modifierArr = this.modifier ? this.modifier.split(' ') : [];
      let final = [];

      if (!this.$style) {
        final.push(`${base}`);
<<<<<<< HEAD
        final = final.concat(modifierArr.map(mod => `${base}--${mod}`));
      } else {
        final.push(this.moduleClass(`${base}`));
        final = final.concat(modifierArr.map(mod => this.moduleClass(`${base}--${mod}`)));
=======
        final = final.concat(modifierArr.map(mod => this.modifyClassName(base, mod)));
>>>>>>> d9eb3b14
      }

      return final.join(' ');
    },
  },
  methods: {
<<<<<<< HEAD
    moduleClass(className) {
      return this.$style[`${className}`];
=======
    /**
     * Returns a modified base class
     */
    modifyClassName(base, modifier) {
      return `${base}--${modifier}`;
>>>>>>> d9eb3b14
    },
  },
};<|MERGE_RESOLUTION|>--- conflicted
+++ resolved
@@ -16,30 +16,29 @@
 
       if (!this.$style) {
         final.push(`${base}`);
-<<<<<<< HEAD
-        final = final.concat(modifierArr.map(mod => `${base}--${mod}`));
+        final = final.concat(modifierArr.map(mod => this.modifyClassName(base, mod)));
       } else {
-        final.push(this.moduleClass(`${base}`));
-        final = final.concat(modifierArr.map(mod => this.moduleClass(`${base}--${mod}`)));
-=======
-        final = final.concat(modifierArr.map(mod => this.modifyClassName(base, mod)));
->>>>>>> d9eb3b14
+        final.push(this.moduleClass(base));
+        final = final
+          .concat(modifierArr
+            .map(mod => this.moduleClass(this.modifyClassName(base, mod))));
       }
 
       return final.join(' ');
     },
   },
   methods: {
-<<<<<<< HEAD
+    /**
+     * Returns a css module class
+     */
     moduleClass(className) {
       return this.$style[`${className}`];
-=======
+    },
     /**
      * Returns a modified base class
      */
     modifyClassName(base, modifier) {
       return `${base}--${modifier}`;
->>>>>>> d9eb3b14
     },
   },
 };