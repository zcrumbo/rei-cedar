--- conflicted
+++ resolved
@@ -26,11 +26,7 @@
               role="tab"
               :tabindex="[ tab.active ? 1 : -1 ]"
               @click.prevent="handleClick(tab, $event)"
-<<<<<<< HEAD
-              href="#"
-=======
               :href="tab.name"
->>>>>>> f0207a9b
               :class="$style['cdr-tabs__header-item-label']">
               {{ tab.name }}
             </a>
