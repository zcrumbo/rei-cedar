--- conflicted
+++ resolved
@@ -7,7 +7,6 @@
       Links
     </cdr-text>
 
-<<<<<<< HEAD
     <!-- Full links on default (light) -->
     <all-links />
 
@@ -40,111 +39,6 @@
         </p>
       </cdr-themer>
 
-=======
-    <cdr-text
-      tag="h3"
-      modifier="subheading">
-      Default Link, No props
-    </cdr-text>
-    <div class="anchor-example">
-      <cdr-link data-backstop="cdr-link"/>
-    </div>
-
-    <cdr-text
-      tag="h3"
-      modifier="subheading">
-      Link, href set
-    </cdr-text>
-    <div class="anchor-example">
-      <cdr-link href="https://www.rei.com/">REI.com</cdr-link>
-    </div>
-
-    <cdr-text
-      tag="h3"
-      modifier="subheading">
-      Standalone Link (No underline)
-    </cdr-text>
-    <div class="anchor-example">
-      <cdr-link
-        modifier="standalone"
-        data-backstop="cdr-link--standalone"/>
-    </div>
-
-    <cdr-text
-      tag="h3"
-      modifier="subheading">
-      Links, with icon
-    </cdr-text>
-    <div class="anchor-example">
-      <!-- Already on page from icons -->
-      <!-- Uncomment if moving to separate page -->
-      <!-- <cdr-icon-sprite/> -->
-
-
-      <cdr-link>
-        <cdr-icon
-          use="#mail"
-          modifier="inherit-color"
-          class="cdr-inline-left--sm"/>
-        Icon on the left
-      </cdr-link>
-      <br>
-      <br>
-      <cdr-link>
-        Icon on the right
-        <cdr-icon
-          use="#download"
-          modifier="inherit-color"
-          class="cdr-inline-right--sm"/>
-      </cdr-link>
-      <br>
-      <br>
-      <cdr-link>
-        <cdr-icon
-          use="#twitter"
-          modifier="inherit-color"
-          class="cdr-inline-left--sm"/>
-        Icons on both sides
-        <cdr-icon
-          use="#external-link"
-          modifier="inherit-color"
-          class="cdr-inline-right--sm"/>
-      </cdr-link>
-    </div>
-
-    <cdr-text
-      tag="h3"
-      modifier="subheading">
-      Content Resilience, too much content
-    </cdr-text>
-    <div class="anchor-example">
-      <cdr-link>
-        Lorem ipsum dolor sit amet consectetur adipisicing elit. Officia inventore, quis ducimus itaque rerum id animi accusantium porro ex numquam. Dolorum ducimus illo doloremque ullam quas. Vel similique laudantium error!
-        Lorem ipsum dolor sit amet consectetur adipisicing elit. Officia inventore, quis ducimus itaque rerum id animi accusantium porro ex numquam. Dolorum ducimus illo doloremque ullam quas. Vel similique laudantium error!
-        Lorem ipsum dolor sit amet consectetur adipisicing elit. Officia inventore, quis ducimus itaque rerum id animi accusantium porro ex numquam. Dolorum ducimus illo doloremque ullam quas. Vel similique laudantium error!
-        Lorem ipsum dolor sit amet consectetur adipisicing elit. Officia inventore, quis ducimus itaque rerum id animi accusantium porro ex numquam. Dolorum ducimus illo doloremque ullam quas. Vel similique laudantium error!
-        Lorem ipsum dolor sit amet consectetur adipisicing elit. Officia inventore, quis ducimus itaque rerum id animi accusantium porro ex numquam. Dolorum ducimus illo doloremque ullam quas. Vel similique laudantium error!
-        Lorem ipsum dolor sit amet consectetur adipisicing elit. Officia inventore, quis ducimus itaque rerum id animi accusantium porro ex numquam. Dolorum ducimus illo doloremque ullam quas. Vel similique laudantium error!
-        Lorem ipsum dolor sit amet consectetur adipisicing elit. Officia inventore, quis ducimus itaque rerum id animi accusantium porro ex numquam. Dolorum ducimus illo doloremque ullam quas. Vel similique laudantium error!
-      </cdr-link>
-    </div>
-
-    <cdr-text
-      tag="h3"
-      modifier="subheading">
-      Content Resilience, too little content
-    </cdr-text>
-    <div class="anchor-example">
-      <cdr-link>K</cdr-link>
-    </div>
-
-    <cdr-text
-      tag="h3"
-      modifier="subheading">
-      Link using a &lt;button&gt; element
-    </cdr-text>
-    <div class="anchor-example">
->>>>>>> bf9bbb2e
       <cdr-link
         href="https://www.rei.com/">REI.com</cdr-link>
       <cdr-link
@@ -171,9 +65,6 @@
 </script>
 
 <style>
-<<<<<<< HEAD
-
-=======
 /** normalize line-height for consistent testing because links inherit it */
 
 .link-examples {
@@ -183,5 +74,4 @@
 .anchor-example {
   padding: 20px;
 }
->>>>>>> bf9bbb2e
 </style>