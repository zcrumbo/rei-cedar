--- conflicted
+++ resolved
@@ -2,21 +2,6 @@
   {
     label: 'Row',
     selectors: [
-<<<<<<< HEAD
-      '[data-backstop="row-basic"]',
-      '[data-backstop="row-md"]',
-      '[data-backstop="row-lg"]',
-      '[data-backstop="row-xl"]',
-      '[data-backstop="row-xxl"]',
-      '[data-backstop="row-responsive"]',
-      '[data-backstop="col-md"]',
-      '[data-backstop="col-lg"]',
-      '[data-backstop="col-xl"]',
-      '[data-backstop="col-xxl"]',
-      '[data-backstop="col-hide"]',
-      '[data-backstop="row-mosaic"]',
-      '[data-backstop="row-mosaic-list"]',
-=======
       "[data-backstop='row-basic']",
       "[data-backstop='row-sm']",
       "[data-backstop='row-md']",
@@ -28,7 +13,6 @@
       "[data-backstop='col-hide']",
       "[data-backstop='row-mosaic']",
       "[data-backstop='row-mosaic-list']",
->>>>>>> 62ba5557
     ],
     delay: 0,
     misMatchThreshold: 0.1,
