--- conflicted
+++ resolved
@@ -1,4 +1,3 @@
-<<<<<<< HEAD
 import CdrA from 'componentsdir/anchor/CdrA';
 import CdrButton from 'componentsdir/button/CdrButton';
 import CdrCard from 'componentsdir/card/CdrCard';
@@ -9,6 +8,7 @@
 import CdrInput from 'componentsdir/input/CdrInput';
 import CdrList from 'componentsdir/list/CdrList';
 import CdrMediaObject from 'componentsdir/mediaObject/CdrMediaObject';
+import CdrQuote from 'componentsdir/quote/CdrQuote';
 import CdrRadio from 'componentsdir/radio/CdrRadio';
 import CdrRating from 'componentsdir/rating/CdrRating';
 import CdrRow from 'componentsdir/row/CdrRow';
@@ -26,45 +26,10 @@
   CdrInput,
   CdrList,
   CdrMediaObject,
+  CdrQuote,
   CdrRadio,
   CdrRating,
   CdrRow,
   CdrSelect,
   CdrText,
-=======
-import cdrA from 'componentsdir/anchor/cdrA';
-import cdrButton from 'componentsdir/button/cdrButton';
-import cdrCard from 'componentsdir/card/cdrCard';
-import cdrCheckbox from 'componentsdir/checkbox/cdrCheckbox';
-import cdrCol from 'componentsdir/column/cdrCol';
-import cdrIcon from 'componentsdir/icon/cdrIcon';
-import cdrImg from 'componentsdir/image/cdrImg';
-import cdrInput from 'componentsdir/input/cdrInput';
-import cdrList from 'componentsdir/list/cdrList';
-import cdrMediaObject from 'componentsdir/mediaObject/cdrMediaObject';
-import cdrQuote from 'componentsdir/quote/CdrQuote';
-import cdrRadio from 'componentsdir/radio/cdrRadio';
-import cdrRating from 'componentsdir/rating/cdrRating';
-import cdrRow from 'componentsdir/row/cdrRow';
-import cdrSelect from 'componentsdir/select/cdrSelect';
-import cdrText from 'componentsdir/text/CdrText';
-
-export default {
-  cdrA,
-  cdrButton,
-  cdrCard,
-  cdrCheckbox,
-  cdrCol,
-  cdrIcon,
-  cdrImg,
-  cdrInput,
-  cdrList,
-  cdrMediaObject,
-  cdrQuote,
-  cdrRadio,
-  cdrRating,
-  cdrRow,
-  cdrSelect,
-  cdrText,
->>>>>>> 7eddf2e4
 };