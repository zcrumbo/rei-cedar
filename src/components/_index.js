<<<<<<< HEAD
import CdrA from 'componentsdir/anchor/CdrA';
import CdrBreadcrumb from 'componentsdir/breadcrumb/CdrBreadcrumb';
=======
import CdrLink from 'componentsdir/link/CdrLink';
>>>>>>> b209424e
import CdrButton from 'componentsdir/button/CdrButton';
import CdrCard from 'componentsdir/card/CdrCard';
import CdrCheckbox from 'componentsdir/checkbox/CdrCheckbox';
import CdrCol from 'componentsdir/column/CdrCol';
import CdrIcon from 'componentsdir/icon/CdrIcon';
import CdrImg from 'componentsdir/image/CdrImg';
import CdrInput from 'componentsdir/input/CdrInput';
import CdrList from 'componentsdir/list/CdrList';
import CdrMediaObject from 'componentsdir/mediaObject/CdrMediaObject';
import CdrQuote from 'componentsdir/quote/CdrQuote';
import CdrRadio from 'componentsdir/radio/CdrRadio';
import CdrRating from 'componentsdir/rating/CdrRating';
import CdrRow from 'componentsdir/row/CdrRow';
import CdrSelect from 'componentsdir/select/CdrSelect';
import CdrText from 'componentsdir/text/CdrText';

export default {
<<<<<<< HEAD
  CdrA,
  CdrBreadcrumb,
=======
  CdrLink,
>>>>>>> b209424e
  CdrButton,
  CdrCard,
  CdrCheckbox,
  CdrCol,
  CdrIcon,
  CdrImg,
  CdrInput,
  CdrList,
  CdrMediaObject,
  CdrQuote,
  CdrRadio,
  CdrRating,
  CdrRow,
  CdrSelect,
  CdrText,
};<|MERGE_RESOLUTION|>--- conflicted
+++ resolved
@@ -1,9 +1,5 @@
-<<<<<<< HEAD
-import CdrA from 'componentsdir/anchor/CdrA';
+import CdrLink from 'componentsdir/link/CdrLink';
 import CdrBreadcrumb from 'componentsdir/breadcrumb/CdrBreadcrumb';
-=======
-import CdrLink from 'componentsdir/link/CdrLink';
->>>>>>> b209424e
 import CdrButton from 'componentsdir/button/CdrButton';
 import CdrCard from 'componentsdir/card/CdrCard';
 import CdrCheckbox from 'componentsdir/checkbox/CdrCheckbox';
@@ -21,12 +17,8 @@
 import CdrText from 'componentsdir/text/CdrText';
 
 export default {
-<<<<<<< HEAD
-  CdrA,
+  CdrLink,
   CdrBreadcrumb,
-=======
-  CdrLink,
->>>>>>> b209424e
   CdrButton,
   CdrCard,
   CdrCheckbox,
