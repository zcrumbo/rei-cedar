--- conflicted
+++ resolved
@@ -1,33 +1,46 @@
 import { play } from 'vue-play';
 import Button from './Button';
+import ButtonGroup from './ButtonGroup';
 import whiteAlternateButton from '../../examples/Button/whiteAlternateButton';
 import whiteAlternateButtonSmall from '../../examples/Button/whiteAlternateButtonSmall';
 import whiteAlternateButtonExtraSmall from '../../examples/Button/whiteAlternateButtonExtraSmall';
 
 
-play(Button)
+play(Button, ButtonGroup)
   .name('cdr-button')
   .displayName('Button')
   .add('Disabled', {
     template: '<cdr-button disabled>Disabled</cdr-button>',
     readme: 'This is an example of a button with disabled state in the REI theme.',
   })
-  .add('Primary large', {
-    template: '<cdr-button :handle-click="log">Primary large</cdr-button>',
+  .add('Default large', {
+    template: '<cdr-button :handle-click="log">Default large</cdr-button>',
     methods: {
       log() {
-        this.$log('primary button clicked');
+        this.$log('Default button clicked');
       },
     },
-    readme: 'This is the primary large button in the REI theme.',
+    readme: 'This is the default large button in the REI theme.',
   })
-  .add('Primary small', {
-    template: '<cdr-button :modifier="[\'small\']">Primary small</cdr-button>',
-    readme: 'This is the primary small button in the REI theme.',
+  .add('Default small', {
+    template: '<cdr-button :modifier="[\'small\']">Default small</cdr-button>',
+    readme: 'This is the default small button in the REI theme.',
   })
-  .add('Primary extra small', {
-    template: '<cdr-button :modifier="[\'extraSmall\']">Primary extra small</cdr-button>',
-    readme: 'This is the primary extra small button in the REI theme.',
+  .add('Default extra small', {
+    template: '<cdr-button :modifier="[\'extraSmall\']">Default extra small</cdr-button>',
+    readme: 'This is the default extra small button in the REI theme.',
+  })
+  .add('Alternate default large', {
+    template: '<cdr-button :modifier="[\'alternate\']">Alternate default large</cdr-button>',
+    readme: 'This is the alternate default large button in the REI theme.',
+  })
+  .add('Alternate default small', {
+    template: '<cdr-button :modifier="[\'alternate\', \'small\']">Alternate default small</cdr-button>',
+    readme: 'This is the alternate default small button in the REI theme.',
+  })
+  .add('Alternate default extra small', {
+    template: '<cdr-button :modifier="[\'alternate\', \'extraSmall\']">Alternate default extra small</cdr-button>',
+    readme: 'This is the alternate default extra small button in the REI theme.',
   })
   .add('Secondary large', {
     template: '<cdr-button :handle-click="log" :type="[\'submit\']" :modifier="[\'secondary\']">Secondary large</cdr-button>',
@@ -46,54 +59,39 @@
     template: '<cdr-button :modifier="[\'secondary\', \'extraSmall\']">Secondary extra small</cdr-button>',
     readme: 'This is the secondary extra small button in the REI theme.',
   })
-  .add('Black alternate (contrast) large', {
-    template: '<cdr-button :modifier="[\'blackAlternate\']">Black alternate large</cdr-button>',
-    readme: 'This is the black alternate (contrast) large button in the REI theme.',
+  .add('Alternate secondary large', {
+    ...whiteAlternateButton,
+    template: '<cdr-button :modifier="[\'secondary-alternate\']">Alternate secondary large</cdr-button>',
+    readme: 'This is the alternate secondary large button in the REI theme.',
   })
-  .add('Black alternate (contrast) small', {
-    template: '<cdr-button :modifier="[\'blackAlternate\', \'small\']">Black alternate small</cdr-button>',
-    readme: 'This is the black alternate (contrast) large button in the REI theme.',
+  .add('Alternate secondary small', {
+    ...whiteAlternateButtonSmall,
+    template: '<cdr-button :modifier="[\'secondary-alternate\', \'small\']">Alternate secondary small</cdr-button>',
+    readme: 'This is the alternate secondary small button in the REI theme.',
   })
-  .add('Black alternate (contrast) extra small', {
-    template: '<cdr-button :modifier="[\'blackAlternate\', \'extraSmall\']">Black alternate extra small</cdr-button>',
-    readme: 'This is the black alternate (contrast) large button in the REI theme.',
-  })
-  .add('White alternate (contrast) large', {
-    ...whiteAlternateButton,
-    template: '<cdr-button :modifier="[\'whiteAlternate\']">White alternate large</cdr-button>',
-    readme: 'This is the white alternate (contrast) large button in the REI theme.',
-  })
-  .add('White alternate (contrast) small', {
-    ...whiteAlternateButtonSmall,
-    template: '<cdr-button :modifier="[\'whiteAlternate\', \'small\']">White alternate small</cdr-button>',
-    readme: 'This is the white alternate (contrast) small button in the REI theme.',
-  })
-  .add('White alternate (contrast) extra small', {
+  .add('Alternate secondary extra small', {
     ...whiteAlternateButtonExtraSmall,
-    template: '<cdr-button :modifier="[\'whiteAlternate\', \'extraSmall\']">White alternate extra small</cdr-button>',
-    readme: 'This is the white alternate (contrast) extra small button in the REI theme.',
+    template: '<cdr-button :modifier="[\'secondary-alternate\', \'extraSmall\']">Alternate secondary extra small</cdr-button>',
+    readme: 'This is the alternate secondary extra small button in the REI theme.',
   })
   .add('Grouping', {
     template: `
-    <div class="cdr-btnGroup">
+    <cdr-button-group>
       <cdr-button>Primary large</cdr-button>
       <cdr-button :modifier="['secondary']">Secondary large</cdr-button>
-    </div>`,
+    </cdr-button-group>`,
     readme: 'This is an example of button pairing of two or more buttons. In xs breakpoint, buttons will be at full width.',
   })
-<<<<<<< HEAD
-=======
   .add('Button link', {
-    template: '<cdr-button data-backstop="cdr-button--link" :modifier="[\'link\']">Button styled as link</cdr-button>',
+    template: '<cdr-button :modifier="[\'link\']">Button styled as link</cdr-button>',
     readme: 'This is a button styled as a link in the REI theme.',
   })
   .add('Button standalone link', {
-    template: '<cdr-button data-backstop="cdr-button--link-standalone" :modifier="[\'link\', \'link-standalone\']">Button styled as standalone link</cdr-button>',
+    template: '<cdr-button :modifier="[\'standalone\']">Button styled as standalone link</cdr-button>',
     readme: 'This is a button styled as a standalone link in the REI theme.',
   })
   .add('Button component - link option', {
-    template: '<cdr-button data-backstop="cdr-button cdr-link" href="https://www.google.com/" target="_blank">Button component - link option</cdr-button>',
+    template: '<cdr-button href="https://www.google.com/" target="_blank">Button component - link option</cdr-button>',
     readme: 'By adding an href with a url value on cdr-button component markup, will output link markup.',
   })
->>>>>>> c091edbe
   ;