<template>
<<<<<<< HEAD
  <button :type="modifierType" class="cdr-button" :class="modifierClass" @click="handleClick">
=======
  <button class="cdr-button" :class="modifierClass" :type="modifierType" @click="handleClick" v-if="!href">
>>>>>>> c091edbe
    <slot></slot>
  </button>

  <a class="cdr-link" :class="modifierClass" :href="href" :target="target" :rel="newRel" v-else>
    <slot></slot>
  </a>
</template>

<script>
  export default {
    name: 'cdr-button',
    props: {
<<<<<<< HEAD
=======
      href: String,
      target: String,
      rel: String,
>>>>>>> c091edbe
      modifier: {
        required: false,
        default: () => [],
      },
      type: {
        required: false,
        default: () => [],
      },
      handleClick: {
        default: () => () => null,
      },
    },
    computed: {
      modifierClass() {
        let final = '';
        this.modifier.forEach((mod) => {
<<<<<<< HEAD
          final += `cdr-button--${mod} `;
        });

=======
          if (this.href) {
            final += `cdr-link--${mod}`;
          } else {
            final += `cdr-button--${mod} `;
          }
        });
>>>>>>> c091edbe
        return final;
      },
      modifierType() {
        let final = 'button';
        this.type.forEach((mod) => {
          final = `${mod}`;
        });
<<<<<<< HEAD

        return final;
      },
=======
        return final;
      },
      newRel() {
        if (this.target === '_blank') {
          return this.rel || 'noopener';
        }
        return this.rel;
      },
>>>>>>> c091edbe
    },
  };
</script><|MERGE_RESOLUTION|>--- conflicted
+++ resolved
@@ -1,9 +1,6 @@
 <template>
-<<<<<<< HEAD
-  <button :type="modifierType" class="cdr-button" :class="modifierClass" @click="handleClick">
-=======
   <button class="cdr-button" :class="modifierClass" :type="modifierType" @click="handleClick" v-if="!href">
->>>>>>> c091edbe
+
     <slot></slot>
   </button>
 
@@ -16,12 +13,9 @@
   export default {
     name: 'cdr-button',
     props: {
-<<<<<<< HEAD
-=======
       href: String,
       target: String,
       rel: String,
->>>>>>> c091edbe
       modifier: {
         required: false,
         default: () => [],
@@ -38,18 +32,12 @@
       modifierClass() {
         let final = '';
         this.modifier.forEach((mod) => {
-<<<<<<< HEAD
-          final += `cdr-button--${mod} `;
-        });
-
-=======
           if (this.href) {
             final += `cdr-link--${mod}`;
           } else {
             final += `cdr-button--${mod} `;
           }
         });
->>>>>>> c091edbe
         return final;
       },
       modifierType() {
@@ -57,11 +45,6 @@
         this.type.forEach((mod) => {
           final = `${mod}`;
         });
-<<<<<<< HEAD
-
-        return final;
-      },
-=======
         return final;
       },
       newRel() {
@@ -70,7 +53,6 @@
         }
         return this.rel;
       },
->>>>>>> c091edbe
     },
   };
 </script>