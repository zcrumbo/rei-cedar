--- conflicted
+++ resolved
@@ -24,14 +24,10 @@
   "style": "dist/cdr-icon.css",
   "scripts": {
     "prepublishOnly": "npm run build && pkg-ok",
-<<<<<<< HEAD
     "build": "npm run generate && node build/build.js",
     "generate": "npm run clean && node build/generate.js",
     "clean": "rimraf dist comps sprite"
-=======
-    "build": "node build/build.js",
     "build:docs": "node build/docs-build.js"
->>>>>>> 555ef738
   },
   "peerDependencies": {
     "@rei/cdr-assets": "^0.1.0",
