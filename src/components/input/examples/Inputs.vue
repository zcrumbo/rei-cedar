<template>
  <div>
    <h2>Text Inputs</h2>

    <cdr-input
      v-model="debounce"
      label="Validation with debounce"
      id="testing"
      placeholder="Enter hi"
      feedback
      name="yoyo"
      :rules="[validateFn]"
      debounce
      data-backstop="text-input"
    />

    <cdr-input
      v-model="requiredValidated"
      label="Required"
      feedback
      :rules="[validateFn]"
      required
    />

    <cdr-input
      v-model="required"
      label="Default required validation"
      required
    />

    <cdr-input
      v-model="nothing"
      label="Nothing"
    />

    <cdr-input
      v-model="nothing"
      label="This has no label"
      hide-label
      placeholder="hidden-label"
    />

    <cdr-input
      v-model="pattern"
      label="Pattern validation"
      required
      pattern="[a-zA-Z0-9\-\s'/@#+&%]+"
      pattern-error="Only letters, numbers, spaces, dashes,
      apostrophes, /, @, #, +, &amp; or % are allowed."
    />

    <cdr-input
      v-model="empty"
      label="Disabled Input"
      placeholder="I am disabled"
      disabled
    />

    <cdr-input
      v-model="valid"
      label="Success"
      feedback
      :rules="[validateFn]"
      immediate-validate
    />

    <cdr-input
      v-model="warning"
      label="Warning"
      feedback
      :rules="[validateFn]"
      immediate-validate
    />

    <cdr-input
<<<<<<< HEAD
      v-model="requiredWithIcon"
      id="required-with-icon"
      placeholder="Required with Icon"
      label="Input Label"
      required
      type="email">
      <!-- Info Slot -->
      <template slot="info">
        <a href="#/inputs">
          Info Link/Icon
        </a>
      </template>
      <template slot="pre-icon">
        <icon-twitter />
      </template>
      <template slot="post-icon">
        <icon-check-lg />
      </template>
      <template slot="helper-text">
        This is helper text.
      </template>
    </cdr-input>
    <br>


  </form>
=======
      v-model="error"
      label="Error"
      feedback
      :rules="[validateFn]"
      immediate-validate
    />

    <cdr-input
      v-model="multi"
      label="Multiline"
      multi-line
      rows="5"
      data-backstop="form-textarea"
    />

    <cdr-input
      v-model="valid"
      label="Multiline Success"
      feedback
      :rules="[validateFn]"
      multi-line
      rows="5"
      immediate-validate
    />

    <cdr-input
      v-model="warning"
      label="Multiline Warning"
      feedback
      :rules="[validateFn]"
      multi-line
      rows="5"
      immediate-validate
    />

    <cdr-input
      v-model="error"
      label="Multiline Error"
      feedback
      :rules="[validateFn]"
      multi-line
      rows="5"
      immediate-validate
    />

    <cdr-input
      v-model="multi2"
      label="Multiline 10 rows"
      multi-line
      rows="10"
    />
  </div>
>>>>>>> f709cba4
</template>

<script>
import Components from 'componentsdir/_index';

export default {
  name: 'Forms',
  components: Components,
  data() {
    return {
      debounce: '',
      requiredValidated: '',
      required: '',
      nothing: '',
      pattern: '',
      empty: '',
      valid: 'hi',
      warning: '',
      error: 1,
      multi: '',
      multi2: '',
    };
  },
  methods: {
    validateFn(inputText) {
      const obj = {};
      if (inputText === 'hi') {
        obj.state = 'valid';
      } else if (inputText === '') {
        obj.state = 'warn';
        obj.message = 'Warning Message';
      } else if (!isNaN(inputText) && inputText !== '') { //eslint-disable-line
        obj.state = 'error';
        obj.message = 'Error: needs to be letters';
      } else {
        obj.state = 'error';
        obj.message = 'Error Message';
      }
      return obj;
    },
  },
};
</script><|MERGE_RESOLUTION|>--- conflicted
+++ resolved
@@ -73,7 +73,6 @@
     />
 
     <cdr-input
-<<<<<<< HEAD
       v-model="requiredWithIcon"
       id="required-with-icon"
       placeholder="Required with Icon"
@@ -100,60 +99,6 @@
 
 
   </form>
-=======
-      v-model="error"
-      label="Error"
-      feedback
-      :rules="[validateFn]"
-      immediate-validate
-    />
-
-    <cdr-input
-      v-model="multi"
-      label="Multiline"
-      multi-line
-      rows="5"
-      data-backstop="form-textarea"
-    />
-
-    <cdr-input
-      v-model="valid"
-      label="Multiline Success"
-      feedback
-      :rules="[validateFn]"
-      multi-line
-      rows="5"
-      immediate-validate
-    />
-
-    <cdr-input
-      v-model="warning"
-      label="Multiline Warning"
-      feedback
-      :rules="[validateFn]"
-      multi-line
-      rows="5"
-      immediate-validate
-    />
-
-    <cdr-input
-      v-model="error"
-      label="Multiline Error"
-      feedback
-      :rules="[validateFn]"
-      multi-line
-      rows="5"
-      immediate-validate
-    />
-
-    <cdr-input
-      v-model="multi2"
-      label="Multiline 10 rows"
-      multi-line
-      rows="10"
-    />
-  </div>
->>>>>>> f709cba4
 </template>
 
 <script>
