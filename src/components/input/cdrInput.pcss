/*
* TOC:
* input-group
* input
* input-validation
* animated-errors
* input-messages
*
*/

.cdr-input-wrap {
  margin-bottom: 1.6rem;
}

.cdr-input-group {
  &--actions {
    display: flex;
    align-items: center;
  }
}

.cdr-input {
  font-size: $sys-font-redwood-bdy-20-font-size;
  line-height: $sys-font-redwood-bdy-20-line-height;
  color: $sys-font-redwood-bdy-20-color;
  font-style: $sys-font-redwood-bdy-20-font-style;
  font-weight: $sys-font-redwood-bdy-20-font-weight;
  font-family: $sys-font-redwood-bdy-20-font-family;
  background-color: $sys-color-input;
  border-color: $sys-color-input-stroke;
  border-style: solid;
  border-radius: $radius-input;
  border-width: 1px;
  display: block;
  padding: $spacing-space-sm;
  width: 100%;

  &--actions {
    height: calc($sys-font-redwood-bdy-20-line-height + 2px + (2 * $spacing-space-sm));
  }

  &--action-post {
    border-right: none;
    border-top-right-radius: 0;
    border-bottom-right-radius: 0;
  }

  &--error {
    border-color: $sys-color-error;
    border-bottom-right-radius: 0;
    border-bottom-left-radius: 0;
  }

  &--warn {
    border-color: $sys-color-warning;
    border-bottom-right-radius: 0;
    border-bottom-left-radius: 0;
  }

  &::placeholder {
    font-style: italic;
  }

  &[disabled] {
    background-color: $sys-color-disabled-input;

    &::placeholder {
      color: $sys-color-disabled-placeholder;
    }
  }
}

.cdr-input-validation {
  position: relative;

  &--actions {
    flex-grow: 1;
  }

  &__icon {
    position: absolute;
<<<<<<< HEAD
    top: calc(($sys-font-redwood-bdy-20-line-height - $sys-font-redwood-bdy-20-font-size) / 2 + $spacing-space-sm);
    right: $spacing-space-sm;
    height: $sys-font-redwood-bdy-20-font-size;
    width: $sys-font-redwood-bdy-20-font-size;
=======
    top: calc(($sys-font-redwood-bdy-30-line-height - $sys-font-redwood-bdy-30-font-size) / 2 + $spacing-space-sm);
    right: $spacing-space-sm;
    height: $sys-font-redwood-bdy-30-font-size;
    width: $sys-font-redwood-bdy-30-font-size;
>>>>>>> 9fce0688

    &--valid > svg {
      fill: $sys-color-success;
    }

    &--warn > svg {
      fill: $sys-color-warning;
    }

    &--error > svg {
      fill: $sys-color-error;
    }
  }
}

.cdr-animated-errors {
  &-enter-active,
  &-leave-active {
    transition: opacity 350ms ease, transform 350ms ease;
    transform-origin: top;
  }

  &-leave-active + &-enter-active {
    transition-delay: 350ms;
    position: absolute;
    width: 100%;
  }

  &-enter,
  &-leave-to {
    opacity: 0;
    transform: scaleY(0);
  }
}

.cdr-input-messages {
  position: relative;
<<<<<<< HEAD
  font-size: $sys-font-redwood-bdy-10-font-size;
  line-height: $sys-font-redwood-bdy-10-line-height;
  color: $sys-font-redwood-bdy-10-color;
  font-style: $sys-font-redwood-bdy-10-font-style;
  font-weight: $sys-font-redwood-bdy-10-font-weight;
  font-family: $sys-font-redwood-bdy-10-font-family;
=======
  font-size: $sys-font-redwood-dsp-10-font-size;
  line-height: $sys-font-redwood-dsp-10-line-height;
  color: $sys-font-redwood-dsp-10-color;
  font-style: $sys-font-redwood-dsp-10-font-style;
  font-weight: $sys-font-redwood-dsp-10-font-weight;
  font-family: $sys-font-redwood-dsp-10-font-family;
>>>>>>> 9fce0688

  &__notification {
    padding: $spacing-space-sm;
    border-style: solid;
    border-width: 1px;
    border-top: none;

    &:last-of-type {
      border-bottom-right-radius: $radius-input;
      border-bottom-left-radius: $radius-input;
    }

    &--error {
      border-color: $sys-color-error;
      background-color: rgba(204, 0, 0, 0.1);
    }

    &--warn {
      border-color: $sys-color-warning;
      background-color: rgba(252, 196, 25, 0.2);
    }
  }
<<<<<<< HEAD
=======
}

.cdr-input {
  font-size: $sys-font-redwood-bdy-30-font-size;
  line-height: $sys-font-redwood-bdy-30-line-height;
  color: $sys-font-redwood-bdy-30-color;
  font-style: $sys-font-redwood-bdy-30-font-style;
  font-weight: $sys-font-redwood-bdy-30-font-weight;
  font-family: $sys-font-redwood-bdy-30-font-family;
  background-color: $sys-color-input;
  border-color: $sys-color-input-stroke;
  border-style: solid;
  border-radius: $radius-input;
  border-width: 1px;
  display: block;
  padding: $spacing-space-sm;
  width: 100%;

  &--error {
    border-color: $sys-color-error;
    border-bottom-right-radius: 0;
    border-bottom-left-radius: 0;
  }

  &--warn {
    border-color: $sys-color-warning;
    border-bottom-right-radius: 0;
    border-bottom-left-radius: 0;
  }

  &::placeholder {
    font-style: italic;
  }

  &[disabled] {
    background-color: $sys-color-disabled-input;

    &::placeholder {
      color: $sys-color-disabled-placeholder;
    }
  }
}

.cdr-label {
  /* TODO: update with new typography value */
  font-weight: bold;

  &--disabled {
    color: $sys-color-disabled-label;
  }

  &--error {
    color: $sys-color-error;
  }
>>>>>>> 9fce0688
}
<|MERGE_RESOLUTION|>--- conflicted
+++ resolved
@@ -1,224 +1,205 @@
-/*
-* TOC:
-* input-group
-* input
-* input-validation
-* animated-errors
-* input-messages
-*
-*/
-
-.cdr-input-wrap {
-  margin-bottom: 1.6rem;
-}
-
-.cdr-input-group {
-  &--actions {
-    display: flex;
-    align-items: center;
-  }
-}
-
-.cdr-input {
-  font-size: $sys-font-redwood-bdy-20-font-size;
-  line-height: $sys-font-redwood-bdy-20-line-height;
-  color: $sys-font-redwood-bdy-20-color;
-  font-style: $sys-font-redwood-bdy-20-font-style;
-  font-weight: $sys-font-redwood-bdy-20-font-weight;
-  font-family: $sys-font-redwood-bdy-20-font-family;
-  background-color: $sys-color-input;
-  border-color: $sys-color-input-stroke;
-  border-style: solid;
-  border-radius: $radius-input;
-  border-width: 1px;
-  display: block;
-  padding: $spacing-space-sm;
-  width: 100%;
-
-  &--actions {
-    height: calc($sys-font-redwood-bdy-20-line-height + 2px + (2 * $spacing-space-sm));
-  }
-
-  &--action-post {
-    border-right: none;
-    border-top-right-radius: 0;
-    border-bottom-right-radius: 0;
-  }
-
-  &--error {
-    border-color: $sys-color-error;
-    border-bottom-right-radius: 0;
-    border-bottom-left-radius: 0;
-  }
-
-  &--warn {
-    border-color: $sys-color-warning;
-    border-bottom-right-radius: 0;
-    border-bottom-left-radius: 0;
-  }
-
-  &::placeholder {
-    font-style: italic;
-  }
-
-  &[disabled] {
-    background-color: $sys-color-disabled-input;
-
-    &::placeholder {
-      color: $sys-color-disabled-placeholder;
-    }
-  }
-}
-
-.cdr-input-validation {
-  position: relative;
-
-  &--actions {
-    flex-grow: 1;
-  }
-
-  &__icon {
-    position: absolute;
-<<<<<<< HEAD
-    top: calc(($sys-font-redwood-bdy-20-line-height - $sys-font-redwood-bdy-20-font-size) / 2 + $spacing-space-sm);
-    right: $spacing-space-sm;
-    height: $sys-font-redwood-bdy-20-font-size;
-    width: $sys-font-redwood-bdy-20-font-size;
-=======
-    top: calc(($sys-font-redwood-bdy-30-line-height - $sys-font-redwood-bdy-30-font-size) / 2 + $spacing-space-sm);
-    right: $spacing-space-sm;
-    height: $sys-font-redwood-bdy-30-font-size;
-    width: $sys-font-redwood-bdy-30-font-size;
->>>>>>> 9fce0688
-
-    &--valid > svg {
-      fill: $sys-color-success;
-    }
-
-    &--warn > svg {
-      fill: $sys-color-warning;
-    }
-
-    &--error > svg {
-      fill: $sys-color-error;
-    }
-  }
-}
-
-.cdr-animated-errors {
-  &-enter-active,
-  &-leave-active {
-    transition: opacity 350ms ease, transform 350ms ease;
-    transform-origin: top;
-  }
-
-  &-leave-active + &-enter-active {
-    transition-delay: 350ms;
-    position: absolute;
-    width: 100%;
-  }
-
-  &-enter,
-  &-leave-to {
-    opacity: 0;
-    transform: scaleY(0);
-  }
-}
-
-.cdr-input-messages {
-  position: relative;
-<<<<<<< HEAD
-  font-size: $sys-font-redwood-bdy-10-font-size;
-  line-height: $sys-font-redwood-bdy-10-line-height;
-  color: $sys-font-redwood-bdy-10-color;
-  font-style: $sys-font-redwood-bdy-10-font-style;
-  font-weight: $sys-font-redwood-bdy-10-font-weight;
-  font-family: $sys-font-redwood-bdy-10-font-family;
-=======
-  font-size: $sys-font-redwood-dsp-10-font-size;
-  line-height: $sys-font-redwood-dsp-10-line-height;
-  color: $sys-font-redwood-dsp-10-color;
-  font-style: $sys-font-redwood-dsp-10-font-style;
-  font-weight: $sys-font-redwood-dsp-10-font-weight;
-  font-family: $sys-font-redwood-dsp-10-font-family;
->>>>>>> 9fce0688
-
-  &__notification {
-    padding: $spacing-space-sm;
-    border-style: solid;
-    border-width: 1px;
-    border-top: none;
-
-    &:last-of-type {
-      border-bottom-right-radius: $radius-input;
-      border-bottom-left-radius: $radius-input;
-    }
-
-    &--error {
-      border-color: $sys-color-error;
-      background-color: rgba(204, 0, 0, 0.1);
-    }
-
-    &--warn {
-      border-color: $sys-color-warning;
-      background-color: rgba(252, 196, 25, 0.2);
-    }
-  }
-<<<<<<< HEAD
-=======
-}
-
-.cdr-input {
-  font-size: $sys-font-redwood-bdy-30-font-size;
-  line-height: $sys-font-redwood-bdy-30-line-height;
-  color: $sys-font-redwood-bdy-30-color;
-  font-style: $sys-font-redwood-bdy-30-font-style;
-  font-weight: $sys-font-redwood-bdy-30-font-weight;
-  font-family: $sys-font-redwood-bdy-30-font-family;
-  background-color: $sys-color-input;
-  border-color: $sys-color-input-stroke;
-  border-style: solid;
-  border-radius: $radius-input;
-  border-width: 1px;
-  display: block;
-  padding: $spacing-space-sm;
-  width: 100%;
-
-  &--error {
-    border-color: $sys-color-error;
-    border-bottom-right-radius: 0;
-    border-bottom-left-radius: 0;
-  }
-
-  &--warn {
-    border-color: $sys-color-warning;
-    border-bottom-right-radius: 0;
-    border-bottom-left-radius: 0;
-  }
-
-  &::placeholder {
-    font-style: italic;
-  }
-
-  &[disabled] {
-    background-color: $sys-color-disabled-input;
-
-    &::placeholder {
-      color: $sys-color-disabled-placeholder;
-    }
-  }
-}
-
-.cdr-label {
-  /* TODO: update with new typography value */
-  font-weight: bold;
-
-  &--disabled {
-    color: $sys-color-disabled-label;
-  }
-
-  &--error {
-    color: $sys-color-error;
-  }
->>>>>>> 9fce0688
-}
+/*
+* TOC:
+* input-group
+* input
+* input-validation
+* animated-errors
+* input-messages
+*
+*/
+
+.cdr-input-wrap {
+  margin-bottom: 1.6rem;
+}
+
+.cdr-input-group {
+  &--actions {
+    display: flex;
+    align-items: center;
+  }
+}
+
+.cdr-input {
+  font-size: $sys-font-redwood-bdy-20-font-size;
+  line-height: $sys-font-redwood-bdy-20-line-height;
+  color: $sys-font-redwood-bdy-20-color;
+  font-style: $sys-font-redwood-bdy-20-font-style;
+  font-weight: $sys-font-redwood-bdy-20-font-weight;
+  font-family: $sys-font-redwood-bdy-20-font-family;
+  background-color: $sys-color-input;
+  border-color: $sys-color-input-stroke;
+  border-style: solid;
+  border-radius: $radius-input;
+  border-width: 1px;
+  display: block;
+  padding: $spacing-space-sm;
+  width: 100%;
+
+  &--actions {
+    height: calc($sys-font-redwood-bdy-20-line-height + 2px + (2 * $spacing-space-sm));
+  }
+
+  &--action-post {
+    border-right: none;
+    border-top-right-radius: 0;
+    border-bottom-right-radius: 0;
+  }
+
+  &--error {
+    border-color: $sys-color-error;
+    border-bottom-right-radius: 0;
+    border-bottom-left-radius: 0;
+  }
+
+  &--warn {
+    border-color: $sys-color-warning;
+    border-bottom-right-radius: 0;
+    border-bottom-left-radius: 0;
+  }
+
+  &::placeholder {
+    font-style: italic;
+  }
+
+  &[disabled] {
+    background-color: $sys-color-disabled-input;
+
+    &::placeholder {
+      color: $sys-color-disabled-placeholder;
+    }
+  }
+}
+
+.cdr-input-validation {
+  position: relative;
+
+  &--actions {
+    flex-grow: 1;
+  }
+
+  &__icon {
+    position: absolute;
+    top: calc(($sys-font-redwood-bdy-30-line-height - $sys-font-redwood-bdy-30-font-size) / 2 + $spacing-space-sm);
+    right: $spacing-space-sm;
+    height: $sys-font-redwood-bdy-30-font-size;
+    width: $sys-font-redwood-bdy-30-font-size;
+
+    &--valid > svg {
+      fill: $sys-color-success;
+    }
+
+    &--warn > svg {
+      fill: $sys-color-warning;
+    }
+
+    &--error > svg {
+      fill: $sys-color-error;
+    }
+  }
+}
+
+.cdr-animated-errors {
+  &-enter-active,
+  &-leave-active {
+    transition: opacity 350ms ease, transform 350ms ease;
+    transform-origin: top;
+  }
+
+  &-leave-active + &-enter-active {
+    transition-delay: 350ms;
+    position: absolute;
+    width: 100%;
+  }
+
+  &-enter,
+  &-leave-to {
+    opacity: 0;
+    transform: scaleY(0);
+  }
+}
+
+.cdr-input-messages {
+  position: relative;
+  font-size: $sys-font-redwood-dsp-10-font-size;
+  line-height: $sys-font-redwood-dsp-10-line-height;
+  color: $sys-font-redwood-dsp-10-color;
+  font-style: $sys-font-redwood-dsp-10-font-style;
+  font-weight: $sys-font-redwood-dsp-10-font-weight;
+  font-family: $sys-font-redwood-dsp-10-font-family;
+
+  &__notification {
+    padding: $spacing-space-sm;
+    border-style: solid;
+    border-width: 1px;
+    border-top: none;
+
+    &:last-of-type {
+      border-bottom-right-radius: $radius-input;
+      border-bottom-left-radius: $radius-input;
+    }
+
+    &--error {
+      border-color: $sys-color-error;
+      background-color: rgba(204, 0, 0, 0.1);
+    }
+
+    &--warn {
+      border-color: $sys-color-warning;
+      background-color: rgba(252, 196, 25, 0.2);
+    }
+  }
+}
+
+.cdr-input {
+  font-size: $sys-font-redwood-bdy-30-font-size;
+  line-height: $sys-font-redwood-bdy-30-line-height;
+  color: $sys-font-redwood-bdy-30-color;
+  font-style: $sys-font-redwood-bdy-30-font-style;
+  font-weight: $sys-font-redwood-bdy-30-font-weight;
+  font-family: $sys-font-redwood-bdy-30-font-family;
+  background-color: $sys-color-input;
+  border-color: $sys-color-input-stroke;
+  border-style: solid;
+  border-radius: $radius-input;
+  border-width: 1px;
+  display: block;
+  padding: $spacing-space-sm;
+  width: 100%;
+
+  &--error {
+    border-color: $sys-color-error;
+    border-bottom-right-radius: 0;
+    border-bottom-left-radius: 0;
+  }
+
+  &--warn {
+    border-color: $sys-color-warning;
+    border-bottom-right-radius: 0;
+    border-bottom-left-radius: 0;
+  }
+
+  &::placeholder {
+    font-style: italic;
+  }
+
+  &[disabled] {
+    background-color: $sys-color-disabled-input;
+
+    &::placeholder {
+      color: $sys-color-disabled-placeholder;
+    }
+  }
+}
+
+.cdr-label {
+  /* TODO: update with new typography value */
+  font-weight: bold;
+
+  &--disabled {
+    color: $sys-color-disabled-label;
+  }
+
+  &--error {
+    color: $sys-color-error;
+  }
+}