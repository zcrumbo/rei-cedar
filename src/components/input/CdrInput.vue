--- conflicted
+++ resolved
@@ -45,21 +45,11 @@
         ref="input"
       >
       <span
-<<<<<<< HEAD
         v-if="$slots.pre-icon"
         :class="$style['cdr-input__pre-icon']">
         <slot name="pre-icon"/>
-=======
-        v-if="$slots.preicon"
-        :class="$style['cdr-input__pre-icon']"
-        aria-hidden="true"
-      >
-        <!-- @slot Icon to be put in front of input -->
-        <slot name="preicon"/>
->>>>>>> f709cba4
       </span>
       <span
-<<<<<<< HEAD
         v-if="$slots.post-icon"
         :class="$style['cdr-input__post-icon']">
         <slot name="post-icon"/>
@@ -70,13 +60,6 @@
       >
         <slot name="helper-text" />
       </span>
-=======
-        v-if="feedback"
-        :class="validationIconClass"
-        v-html="getIcon"
-        ref="icon"
-      />
->>>>>>> f709cba4
     </div>
     <transition-group
       :class="$style['cdr-input-messages']"
