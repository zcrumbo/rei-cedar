--- conflicted
+++ resolved
@@ -35,14 +35,6 @@
       testVal2: [9, 8],
     };
   },
-<<<<<<< HEAD
-=======
-  methods: {
-    change(val) {
-      console.log('change', val); // eslint-disable-line no-console
-    },
-  },
->>>>>>> fe33e3c8
 };
 </script>
 
