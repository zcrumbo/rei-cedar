<template>
  <div
    :class="[modifierClass]"
  >
    <span
      v-if="caption"
      :class="$style['cdr-data-table__caption']"
      aria-hidden="true"
    >
      {{ caption }}
    </span>
    <div
      :class="[
        $style['cdr-data-table__scroll-container'],
        { 'locked-col': lockedCol },
        { 'is-scrolling': isScrolling },
      ]"
      ref="scroll-container"
    >
      <table
        :class="[
          $style['cdr-data-table__content'],
          { 'constrain-width': constrainWidth },
        ]"
        :id="id ? id : null"
      >
        <caption
          class="cdr-sr-only"
          v-if="caption"
        >
          {{ caption }}
        </caption>
        <thead v-if="hasColHeaders">
          <slot name="thead">
            <tr
              ref="row-col-headers"
            >
              <th
                class="empty"
                v-show="hasRowHeaders"
                scope="col"
                :style="{ height: headerRowAlignHeight }"
              />
              <th
                v-for="(header, index) in colHeaders"
                :key="`header-row-col-${index}`"
                scope="col"
              >
                {{ header }}
              </th>
            </tr>
          </slot>
        </thead>

        <tbody ref="table-body">
          <slot name="tbody">
            <tr
              v-for="(row, rowIndex) in rowData"
              :key="`row-${rowIndex}`"
              :ref="`row-${rowIndex}`"
            >
              <th
                v-if="hasRowHeaders"
                scope="row"
                :ref="`row-${rowIndex}-th`"
                :class="$style['align-row-header-content']"
                :style="{ 'height': getRowAlignHeight('th', rowIndex) }"
              >
                {{ rowHeaders[rowIndex] }}
              </th>
              <td
<<<<<<< HEAD
                v-for="(key, index2) in keyOrder"
                :key="id + '_' + index2 + '_' + key"
=======
                v-for="(key, index) in keyOrder"
                :key="`td-${index}-${key}`"
                :style="{ 'height': getRowAlignHeight('td', rowIndex) }"
>>>>>>> 246a61cb
              >
                {{ getCellContent(row, key) }}
              </td>
            </tr>
          </slot>
        </tbody>
      </table>
    </div>
  </div>
</template>

<script>
import modifier from 'mixinsdir/modifier';
import debounce from 'lodash/debounce';

/**
 * Cedar 2 compfor for data table
 * @author [REI Software Engineering](https://rei.github.io/rei-cedar/)
 */
export default {
  name: 'CdrDataTable',
  mixins: [modifier],
  props: {
    id: {
      type: String,
      required: false,
    },
    colHeaders: {
      type: [Array, Boolean],
      default: false,
    },
    rowHeaders: {
      type: [Array, Boolean],
      default: false,
    },
    rowData: {
      type: Array,
      default: () => [],
    },
    keyOrder: {
      type: Array,
      default: () => [],
    },
    caption: {
      type: String,
      required: false,
    },
    constrainWidth: {
      type: Boolean,
      default: true,
    },
  },
  data() {
    return {
      cols: 0,
      clientWidth: 0,
      scrollWidth: 0,
      hasColHeaders: false,
      hasRowHeaders: false,
      headerRowHeight: 0,
      rowHeights: null,
    };
  },
  computed: {
    baseClass() {
      return 'cdr-data-table';
    },
    lockedCol() {
      return this.rowData.length > 0 && this.cols > 2 && this.hasRowHeaders;
    },
    isScrolling() {
      return this.scrollWidth > this.clientWidth && this.lockedCol;
    },
    headerRowAlignHeight() {
      return this.headerRowHeight ? `${this.headerRowHeight + 1}px` : this.headerRowHeight; /* eslint-disable-line */
    },
  },
  mounted() {
    this.hasColHeaders = typeof this.colHeaders === 'boolean'
      ? this.colHeaders : this.colHeaders.length > 0;

    this.hasRowHeaders = typeof this.rowHeaders === 'boolean'
      ? this.rowHeaders : this.rowHeaders.length > 0;

    if (this.rowData.length > 0) {
      this.cols = this.$refs['row-0'][0].children.length;
    }

    if (this.lockedCol) {
      window.addEventListener('resize', debounce(() => {
        this.rowHeights = null;
        this.$nextTick(() => {
          this.checkScroll();
          this.setRowsContentHeight();
        });
      }, 250));

      this.$nextTick(() => {
        this.checkScroll();
        this.setRowsContentHeight();
      });
    }
  },
  methods: {
    checkScroll() {
      const scrollContainer = this.$refs['scroll-container'];

      if (scrollContainer !== undefined) {
        this.clientWidth = scrollContainer.clientWidth;
        this.scrollWidth = scrollContainer.scrollWidth;
      }
    },
    getCellContent(row, key) {
      return row[key] || '';
    },
    setRowsContentHeight() {
      const rowContentHeights = [];
      const numRows = this.rowData.length;

      /* main table */
      for (let i = 0; i < numRows; i += 1) {
        const heights = {
          th: this.$refs[`row-${i}`][0].children[0].offsetHeight || 1,
          td: this.$refs[`row-${i}`][0].children[1].offsetHeight || 0,
        };

        rowContentHeights.push(heights);
      }

      if (this.hasColHeaders) {
        this.headerRowHeight = this.$refs['row-col-headers'].children[1].offsetHeight;
      }

      this.rowHeights = rowContentHeights;
    },
    getRowAlignHeight(elem, index) {
      // The idea here is only to return a height when it needs it, otherwise return null
      if (this.rowHeights === null) {
        return null;
      }

      const row = this.rowHeights[index];
      const alreadyAligned = row ? row.th - row.td === 1 : true;

      if (alreadyAligned) {
        return null;
      }

      const elemToChange = row.th > row.td ? 'td' : 'th';

      if (elem !== elemToChange) {
        return null;
      }

      return elemToChange === 'td' ? `${row.th - 1}px` : `${row.td + 1}px`;
    },
  },
};
</script>

<style module>
  @import '../../css/settings/_index.pcss';
  @import './styles/CdrDataTable.pcss';
</style><|MERGE_RESOLUTION|>--- conflicted
+++ resolved
@@ -69,14 +69,9 @@
                 {{ rowHeaders[rowIndex] }}
               </th>
               <td
-<<<<<<< HEAD
-                v-for="(key, index2) in keyOrder"
-                :key="id + '_' + index2 + '_' + key"
-=======
                 v-for="(key, index) in keyOrder"
                 :key="`td-${index}-${key}`"
                 :style="{ 'height': getRowAlignHeight('td', rowIndex) }"
->>>>>>> 246a61cb
               >
                 {{ getCellContent(row, key) }}
               </td>
