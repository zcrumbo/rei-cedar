import { shallowMount } from '@vue/test-utils';
import CdrButton from 'componentsdir/button/CdrButton';
import sinon from 'sinon'

describe('CdrButton.vue', () => {
<<<<<<< HEAD
  // test for theme mixin
  it('sets theme correctly', () => {
    const wrapper = shallowMount(CdrButton, {
      propsData: {
        theme: 'red'
      },
    });
    expect(wrapper.classes()).toContain('theme-red-cdr-button');
  });

=======
>>>>>>> d9eb3b14
  it('renders a button', () => {
    const wrapper = shallowMount(CdrButton);
    expect(wrapper.is('button')).toBe(true);
  });

  it('sets default type prop correctly', () => {
    const wrapper = shallowMount(CdrButton);
    expect(wrapper.attributes().type).toBe('button');
  });

  it('validates type prop', () => {
    const wrapper = shallow(CdrButton);
    const type = wrapper.vm.$options.props.type;
    expect(type.validator('test')).toBe(false);
    expect(type.validator('reset')).toBe(true);
  });

  it('sets type attr correctly', () => {
    const wrapper = shallowMount(CdrButton, {
      propsData: {
        type: 'reset',
      },
    });
    expect(wrapper.attributes().type).toBe('reset');
  });

  it('has default click', () => {
    const wrapper = shallowMount(CdrButton);
    const defaultFunc = wrapper.vm.$props.onClick();
    const result = defaultFunc();
    expect(result).toBe(null)
  });

  it('click function triggers correctly', () => {
    const spy = sinon.spy();
    const wrapper = shallowMount(CdrButton, {
      propsData: {
        onClick: spy
      },
    });
    wrapper.trigger('click');
    expect(spy.calledOnce).toBeTruthy();
  });

<<<<<<< HEAD
    it('computes base class correctly', () => {
    const wrapper = shallowMount(CdrButton, {
=======
  it('computes base class correctly', () => {
    const wrapper = shallow(CdrButton, {
>>>>>>> d9eb3b14
      propsData: {
        el: 'a',
      },
    });
    
    expect(wrapper.classes()).toContain('cdr-button');
  });

<<<<<<< HEAD
  it('computes button as link base class correctly', () => {
    const wrapper = shallowMount(CdrButton, {
=======
  it('adds responsive classes', () => {
    const wrapper = shallow(CdrButton, {
>>>>>>> d9eb3b14
      propsData: {
        staticSize: 'medium',
        responsiveSize: ['large@extra-small'],
      }
    });

    expect(wrapper.classes()).toContain('cdr-button--large@extra-small');
  })

  it('renders a link', () => {
    const wrapper = shallow(CdrButton, {
      propsData: {
        tag: 'a',
      }, 
    });
    expect(wrapper.is('a')).toBe(true);
  });

  it('validates el prop', () => {
    const wrapper = shallow(CdrButton);
    const tag = wrapper.vm.$options.props.tag;
    expect(tag.validator('button')).toBe(true);
    expect(tag.validator('link')).toBe(false);
  });

  it('validates size prop', () => {
    const wrapper = shallow(CdrButton);
    const size = wrapper.vm.$options.props.size;
    expect(size.validator('small')).toBe(true);
    expect(size.validator('extra-small')).toBe(false);
  });
});<|MERGE_RESOLUTION|>--- conflicted
+++ resolved
@@ -3,19 +3,6 @@
 import sinon from 'sinon'
 
 describe('CdrButton.vue', () => {
-<<<<<<< HEAD
-  // test for theme mixin
-  it('sets theme correctly', () => {
-    const wrapper = shallowMount(CdrButton, {
-      propsData: {
-        theme: 'red'
-      },
-    });
-    expect(wrapper.classes()).toContain('theme-red-cdr-button');
-  });
-
-=======
->>>>>>> d9eb3b14
   it('renders a button', () => {
     const wrapper = shallowMount(CdrButton);
     expect(wrapper.is('button')).toBe(true);
@@ -60,13 +47,8 @@
     expect(spy.calledOnce).toBeTruthy();
   });
 
-<<<<<<< HEAD
-    it('computes base class correctly', () => {
-    const wrapper = shallowMount(CdrButton, {
-=======
   it('computes base class correctly', () => {
     const wrapper = shallow(CdrButton, {
->>>>>>> d9eb3b14
       propsData: {
         el: 'a',
       },
@@ -75,13 +57,8 @@
     expect(wrapper.classes()).toContain('cdr-button');
   });
 
-<<<<<<< HEAD
-  it('computes button as link base class correctly', () => {
-    const wrapper = shallowMount(CdrButton, {
-=======
   it('adds responsive classes', () => {
     const wrapper = shallow(CdrButton, {
->>>>>>> d9eb3b14
       propsData: {
         staticSize: 'medium',
         responsiveSize: ['large@extra-small'],
