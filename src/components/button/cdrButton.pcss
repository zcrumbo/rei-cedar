--- conflicted
+++ resolved
@@ -1,191 +1,188 @@
-.cdr-button {
-  background-color: $btn-bg;
-  border-color: $btn-stroke;
-  border-width: 0.1rem;
-  border-style: solid;
-  border-radius: $btn-radius;
-  color: $btn-text;
-  cursor: pointer;
-  display: inline-block;
-  font-family: $btn-font-family;
-  font-size: $btn-font-size;
-  font-style: $btn-font-style;
-  font-weight: $btn-font-weight;
-  line-height: $btn-line-height;
-  outline: none;
-  padding: $btn-spacing;
-  text-align: center;
-  text-decoration: none;
-  white-space: nowrap;
-  @media (--small-only) {
-    display: block;
-    width: 100%;
-  }
-
-  &[disabled] {
-    background-color: $sys-color-disabled;
-    border-color: $sys-color-disabled-stroke;
-    color: $sys-color-disabled-text;
-    cursor: not-allowed;
-  }
-
-  &:hover,
-  &:active,
-  &:visited {
-    text-decoration: none;
-    outline: none;
-    background-color: $btn-active-bg;
-    border-color: $btn-active-stroke;
-    color: $btn-active-text;
-  }
-
-  &:focus {
-    color: $btn-focus-text;
-    outline: thin dotted;
-    // WebKit
-    outline: 0.2rem auto;
-    outline-color: $btn-focus-stroke;
-    outline-offset: -0.1rem;
-    box-shadow: 0 0 5px rgba(81, 203, 238, 1);
-    border: 1px solid rgba(81, 203, 238, 1);
-  }
-
-  &[disabled] {
-    background-color: $btn-disabled-bg;
-    border-color: $btn-disabled-stroke;
-    color: $btn-disabled-text;
-    cursor: not-allowed;
-  }
-
-  /* button themes */
-  &--secondary {
-    background-color: $btn-secondary-bg;
-    border-color: $btn-secondary-stroke;
-    color: $btn-secondary-text;
-
-    &:hover,
-    &:active,
-    &:visited {
-      background-color: $btn-secondary-active-bg;
-      border-color: $btn-secondary-active-stroke;
-      color: $btn-secondary-active-text;
-    }
-
-    &:focus {
-      color: $btn-secondary-focus-text;
-      outline-color: $btn-secondary-focus-stroke;
-    }
-
-    &[disabled] {
-      background-color: $btn-secondary-disabled-bg;
-      border-color: $btn-secondary-disabled-stroke;
-      color: $btn-secondary-disabled-text;
-      cursor: not-allowed;
-    }
-  }
-
-  &--compact {
-    font-family: $btn--compact-font-family;
-    font-size: $btn--compact-font-size;
-    font-style: $btn--compact-font-style;
-    font-weight: $btn--compact-font-weight;
-    line-height: $btn--compact-line-height;
-    padding: $btn--compact-spacing;
-  }
-
-<<<<<<< HEAD
-  &--input-post {
-    background-color: $sys-color-input;
-    border-color: $sys-color-input-stroke;
-    border-top-left-radius: 0;
-    border-bottom-left-radius: 0;
-    border-left: none;
-    line-height: $sys-font-redwood-bdy-30-line-height;
-    padding: $spacing-space-sm $spacing-space-md;
-    height: calc($sys-font-redwood-bdy-30-line-height + 2px + (2 * $spacing-space-sm));
-    color: $sys-font-redwood-bdy-30-color;
-
-    &:hover,
-    &:active,
-    &:focus {
-      background-color: $sys-color-input;
-      border-color: $sys-color-input-stroke;
-      color: initial;
-    }
-
-    & > .cdr-icon {
-      width: $sys-font-redwood-bdy-30-font-size;
-      height: $sys-font-redwood-bdy-30-font-size;
-
-      & > use {
-        fill: $sys-font-redwood-bdy-30-color;
-      }
-    }
-  }
-=======
-  /* button states */
->>>>>>> e1887d20
-
-  &--input-pre {
-    background-color: $sys-color-input;
-    border-color: $sys-color-input-stroke;
-    border-top-right-radius: 0;
-    border-bottom-right-radius: 0;
-    border-right: none;
-    line-height: $sys-font-redwood-bdy-30-line-height;
-    padding: $spacing-space-sm $spacing-space-md;
-    height: calc($sys-font-redwood-bdy-30-line-height + 2px + (2 * $spacing-space-sm));
-    color: $sys-font-redwood-bdy-30-color;
-
-    &:hover,
-    &:active,
-    &:focus {
-      background-color: $sys-color-input;
-      border-color: $sys-color-input-stroke;
-      color: initial;
-    }
-
-    & > .cdr-icon {
-      width: $sys-font-redwood-bdy-30-font-size;
-      height: $sys-font-redwood-bdy-30-font-size;
-
-      & > use {
-        fill: $sys-font-redwood-bdy-30-color;
-      }
-    }
-  }
-
-  /* button states */
-
-  &--block {
-    width: 100%;
-    display: block;
-    margin-bottom: 2rem;
-
-    &:first-child {
-      margin-left: 0;
-    }
-  }
-
-  &--fixed {
-    width: auto;
-    display: inline;
-    margin: 0 0 2rem 1.6rem;
-  }
-}
-
-.cdr-button-group > * {
-  width: 100%;
-  display: block;
-  margin-bottom: 2rem;
-
-  &:first-child {
-    margin-left: 0;
-  }
-
-  @media (--medium) {
-    width: auto;
-    display: inline;
-    margin: 0 0 2rem 1.6rem;
-  }
-}
+.cdr-button {
+  background-color: $btn-bg;
+  border-color: $btn-stroke;
+  border-width: 0.1rem;
+  border-style: solid;
+  border-radius: $btn-radius;
+  color: $btn-text;
+  cursor: pointer;
+  display: inline-block;
+  font-family: $btn-font-family;
+  font-size: $btn-font-size;
+  font-style: $btn-font-style;
+  font-weight: $btn-font-weight;
+  line-height: $btn-line-height;
+  outline: none;
+  padding: $btn-spacing;
+  text-align: center;
+  text-decoration: none;
+  white-space: nowrap;
+  @media (--small-only) {
+    display: block;
+    width: 100%;
+  }
+
+  &[disabled] {
+    background-color: $btn-disabled-bg;
+    border-color: $btn-disabled-stroke;
+    color: $btn-disabled-text;
+    cursor: not-allowed;
+  }
+
+  &:hover,
+  &:active,
+  &:visited {
+    text-decoration: none;
+    outline: none;
+    background-color: $btn-active-bg;
+    border-color: $btn-active-stroke;
+    color: $btn-active-text;
+  }
+
+  &:focus {
+    color: $btn-focus-text;
+    outline: thin dotted;
+    // WebKit
+    outline: 0.2rem auto;
+    outline-color: $btn-focus-stroke;
+    outline-offset: -0.1rem;
+    box-shadow: 0 0 5px rgba(81, 203, 238, 1);
+    border: 1px solid rgba(81, 203, 238, 1);
+  }
+
+  &[disabled] {
+    background-color: $btn-disabled-bg;
+    border-color: $btn-disabled-stroke;
+    color: $btn-disabled-text;
+    cursor: not-allowed;
+  }
+
+  /* button themes */
+  &--secondary {
+    background-color: $btn-secondary-bg;
+    border-color: $btn-secondary-stroke;
+    color: $btn-secondary-text;
+
+    &:hover,
+    &:active,
+    &:visited {
+      background-color: $btn-secondary-active-bg;
+      border-color: $btn-secondary-active-stroke;
+      color: $btn-secondary-active-text;
+    }
+
+    &:focus {
+      color: $btn-secondary-focus-text;
+      outline-color: $btn-secondary-focus-stroke;
+    }
+
+    &[disabled] {
+      background-color: $btn-secondary-disabled-bg;
+      border-color: $btn-secondary-disabled-stroke;
+      color: $btn-secondary-disabled-text;
+      cursor: not-allowed;
+    }
+  }
+
+  &--compact {
+    font-family: $btn--compact-font-family;
+    font-size: $btn--compact-font-size;
+    font-style: $btn--compact-font-style;
+    font-weight: $btn--compact-font-weight;
+    line-height: $btn--compact-line-height;
+    padding: $btn--compact-spacing;
+  }
+
+  &--input-post {
+    background-color: $sys-color-input;
+    border-color: $sys-color-input-stroke;
+    border-top-left-radius: 0;
+    border-bottom-left-radius: 0;
+    border-left: none;
+    line-height: $sys-font-redwood-bdy-30-line-height;
+    padding: $spacing-space-sm $spacing-space-md;
+    height: calc($sys-font-redwood-bdy-30-line-height + 2px + (2 * $spacing-space-sm));
+    color: $sys-font-redwood-bdy-30-color;
+
+    &:hover,
+    &:active,
+    &:focus {
+      background-color: $sys-color-input;
+      border-color: $sys-color-input-stroke;
+      color: initial;
+    }
+
+    & > .cdr-icon {
+      width: $sys-font-redwood-bdy-30-font-size;
+      height: $sys-font-redwood-bdy-30-font-size;
+
+      & > use {
+        fill: $sys-font-redwood-bdy-30-color;
+      }
+    }
+  }
+  /* button states */
+
+  &--input-pre {
+    background-color: $sys-color-input;
+    border-color: $sys-color-input-stroke;
+    border-top-right-radius: 0;
+    border-bottom-right-radius: 0;
+    border-right: none;
+    line-height: $sys-font-redwood-bdy-30-line-height;
+    padding: $spacing-space-sm $spacing-space-md;
+    height: calc($sys-font-redwood-bdy-30-line-height + 2px + (2 * $spacing-space-sm));
+    color: $sys-font-redwood-bdy-30-color;
+
+    &:hover,
+    &:active,
+    &:focus {
+      background-color: $sys-color-input;
+      border-color: $sys-color-input-stroke;
+      color: initial;
+    }
+
+    & > .cdr-icon {
+      width: $sys-font-redwood-bdy-30-font-size;
+      height: $sys-font-redwood-bdy-30-font-size;
+
+      & > use {
+        fill: $sys-font-redwood-bdy-30-color;
+      }
+    }
+  }
+
+  /* button states */
+
+  &--block {
+    width: 100%;
+    display: block;
+    margin-bottom: 2rem;
+
+    &:first-child {
+      margin-left: 0;
+    }
+  }
+
+  &--fixed {
+    width: auto;
+    display: inline;
+    margin: 0 0 2rem 1.6rem;
+  }
+}
+
+.cdr-button-group > * {
+  width: 100%;
+  display: block;
+  margin-bottom: 2rem;
+
+  &:first-child {
+    margin-left: 0;
+  }
+
+  @media (--medium) {
+    width: auto;
+    display: inline;
+    margin: 0 0 2rem 1.6rem;
+  }
+}