--- conflicted
+++ resolved
@@ -1,9 +1,6 @@
 <template>
   <article :class="modifierClass">
-<<<<<<< HEAD
-=======
     <!-- @slot innerHTML on the inside of the card component -->
->>>>>>> 52e73787
     <slot />
   </article>
 </template>
