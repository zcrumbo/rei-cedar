<template>
  <article :class="modifierClass">
<<<<<<< HEAD
    <section>
      <cdr-img
        :src="cardImg"
        :alt="cardImgAlt"
        v-bind="cardImgProps"
      />
    </section>
    <section :class="$style['cdr-card__section-title']">
      <div
        v-if="cardLabel != null"
        :class="$style['cdr-card__label']">
        <slot name="cardLabelSlot">{{ cardLabel }}</slot>
      </div>
      <cdr-text
        v-if="cardTitle != null"
        :tag="'h'+cardTitleLevel"
        modifier="heading-small"
=======
    <cdr-layout
      direction="stack"
      spacing="1-x"
    >
      <section
>>>>>>> d234b875
      >
        <cdr-img
          :src="cardImg"
          :alt="cardImgAlt"
          :ratio="cardImgRatio"
          :cover="cardImgCover"
          :crop="cardImgCrop"
          :class="$style['cdr-card__media']"
        />
        <slot name="cardMedia" />
      </section>
      <section
        :class="$style['cdr-lead']"
      >
        <div
          v-if="cardLabel != null"
          :class="$style['cdr-lead__label']">
          <slot name="cardLabelSlot">{{ cardLabel }}</slot>
        </div>
        <cdr-text
          v-if="cardTitle != null"
          :tag="'h'+cardTitleLevel"
          modifier="heading-small"
        >
          <a
            :class="[$style['cdr-lead__title'], $style['cdr-lead__title--action']]"
            :href="cardUrl"
          >
            <slot name="cardTitleSlot">{{ cardTitle }}</slot>
          </a>
        </cdr-text>
        <cdr-list
          v-if="snapshot"
          modifier="unordered inline compact"
          :class="$style['cdr-lead__snapshot']"
        >
          <li
            v-for="item in snapshot"
            :key="item.id">
            <!-- We have a slot for each item, passing it the -->
            <!-- `item` object as a slot prop.                 -->
            <slot :item="item">
              <!-- Fallback content -->
              {{ item }}
            </slot>
          </li>
        </cdr-list>
      </section>
      <slot/>
    </cdr-layout>
  </article>
</template>

<script>
import { CdrText } from '@rei/cdr-text';
import { CdrImg } from '@rei/cdr-img';
import { CdrList } from '@rei/cdr-list';
import CdrLayout from 'componentsdir/layout/CdrLayout';
import modifier from 'mixinsdir/modifier';

export default {
  name: 'CdrCard',
  components: {
    CdrText,
    CdrImg,
    CdrList,
    CdrLayout,
  },
  mixins: [modifier],
  props: {
    cardImg: String,
    cardImgProps: Object,
    /**
    * this is set to top when there is no attribution
    */
    cardImgAlt: {
      type: String,
      default: ' ',
    },
    cardImgRatio: String,
    /**
     * Requires `Ratio`. Scale the image to be as large as possible to fill the area (background-position: cover;) See cdr-img
     */
    cardImgCover: Boolean,
    /**
     * Requires `Ratio`. Area to crop the image overflow to. {top, y-center, bottom} {left, x-center, right} See cdr-img
     */
    cardImgCrop: String,
    cardTitle: String,
    /**
    * href to turn card into a link
    */
    cardUrl: {
      type: String,
      required: true,
    },
    /**
    * Heading level
    */
    cardTitleLevel: {
      type: [String, Number],
      default: '3',
    },
    /**
    * Label text
    */
    cardLabel: {
      type: String,
      required: false,
    },
    /**
    * Snapshot text
    */
    snapshot: {
      type: Array,
      default: () => [],
    },
    /**
    * Rating value
    */
    rating: {
      type: [String, Number],
    },
    /**
    * Number of ratings
    */
    count: {
      type: [String, Number],
    },
  },
  computed: {
    baseClass() {
      return 'cdr-card';
    },
  },
};
</script>

<style module>
  @import 'cssdir/settings/_index.pcss';
  @import './styles/vars/CdrCard.vars.pcss';
  @import './styles/CdrCard.pcss';
  @import '@rei/cdr-img/dist/cdr-img.css';
</style><|MERGE_RESOLUTION|>--- conflicted
+++ resolved
@@ -1,30 +1,10 @@
 <template>
   <article :class="modifierClass">
-<<<<<<< HEAD
-    <section>
-      <cdr-img
-        :src="cardImg"
-        :alt="cardImgAlt"
-        v-bind="cardImgProps"
-      />
-    </section>
-    <section :class="$style['cdr-card__section-title']">
-      <div
-        v-if="cardLabel != null"
-        :class="$style['cdr-card__label']">
-        <slot name="cardLabelSlot">{{ cardLabel }}</slot>
-      </div>
-      <cdr-text
-        v-if="cardTitle != null"
-        :tag="'h'+cardTitleLevel"
-        modifier="heading-small"
-=======
     <cdr-layout
       direction="stack"
       spacing="1-x"
     >
       <section
->>>>>>> d234b875
       >
         <cdr-img
           :src="cardImg"
