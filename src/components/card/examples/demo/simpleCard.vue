--- conflicted
+++ resolved
@@ -1,16 +1,12 @@
 <template>
   <div class="temp">
     <cdr-card
-<<<<<<< HEAD
       card-img="https://picsum.photos/200/300"
       card-img-alt="a randomly generated image for testing the cdr-card experience"
       :card-img-props="{
         'ratio': '16-9',
         'cover': true
       }"
-=======
-      card-img=""
->>>>>>> d234b875
       card-lable=""
       card-title=""
       card-url="https://www.rei.com"
