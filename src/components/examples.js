<<<<<<< HEAD
import anchors from 'componentsdir/anchor/examples/Anchors';
import breadcrumb from 'componentsdir/breadcrumb/examples/Breadcrumb';
=======
import links from 'componentsdir/link/examples/Links';
>>>>>>> b209424e
import buttons from 'componentsdir/button/examples/Buttons';
import cards from 'componentsdir/card/examples/Cards';
import checkboxes from 'componentsdir/checkbox/examples/checkboxes';
import grid from 'componentsdir/grid/examples/Grid';
import icons from 'componentsdir/icon/examples/Icons';
import images from 'componentsdir/image/examples/Images';
import inputs from 'componentsdir/input/examples/Inputs';
import lists from 'componentsdir/list/examples/Lists';
import mediaObject from 'componentsdir/mediaObject/examples/mediaObject';
import mountains from 'directivesdir/mountain/examples/Mountains';
import quoteExample from 'componentsdir/quote/examples/Quote';
import radios from 'componentsdir/radio/examples/Radios';
import ratings from 'componentsdir/rating/examples/Ratings';
import selects from 'componentsdir/select/examples/Selects';
import texts from 'componentsdir/text/examples/Text';

import utilities from 'componentsdir/Utilities/Utilities';

export default {
<<<<<<< HEAD
  anchors,
  breadcrumb,
=======
  links,
>>>>>>> b209424e
  buttons,
  cards,
  checkboxes,
  grid,
  icons,
  images,
  inputs,
  lists,
  mediaObject,
  mountains,
  quoteExample,
  radios,
  ratings,
  selects,
  texts,
  utilities,
};<|MERGE_RESOLUTION|>--- conflicted
+++ resolved
@@ -1,9 +1,5 @@
-<<<<<<< HEAD
-import anchors from 'componentsdir/anchor/examples/Anchors';
+import links from 'componentsdir/link/examples/Links';
 import breadcrumb from 'componentsdir/breadcrumb/examples/Breadcrumb';
-=======
-import links from 'componentsdir/link/examples/Links';
->>>>>>> b209424e
 import buttons from 'componentsdir/button/examples/Buttons';
 import cards from 'componentsdir/card/examples/Cards';
 import checkboxes from 'componentsdir/checkbox/examples/checkboxes';
@@ -23,12 +19,8 @@
 import utilities from 'componentsdir/Utilities/Utilities';
 
 export default {
-<<<<<<< HEAD
-  anchors,
+  links,
   breadcrumb,
-=======
-  links,
->>>>>>> b209424e
   buttons,
   cards,
   checkboxes,
