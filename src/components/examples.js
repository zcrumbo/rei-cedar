--- conflicted
+++ resolved
@@ -1,11 +1,8 @@
 import anchors from './anchor/examples/Anchors';
 import buttons from './button/examples/Buttons';
 import cards from './card/examples/Cards';
-<<<<<<< HEAD
 import cardContent from './cardContent/examples/cardContent';
-=======
 import checkboxes from './checkbox/examples/checkboxes';
->>>>>>> e7dd99ba
 import grid from './grid/examples/Grid';
 import headings from './heading/examples/Headings';
 import icons from './icon/examples/Icons';
@@ -22,11 +19,8 @@
   anchors,
   buttons,
   cards,
-<<<<<<< HEAD
   cardContent,
-=======
   checkboxes,
->>>>>>> e7dd99ba
   grid,
   headings,
   icons,
